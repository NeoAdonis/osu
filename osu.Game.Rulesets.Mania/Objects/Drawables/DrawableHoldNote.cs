--- conflicted
+++ resolved
@@ -57,20 +57,12 @@
                         HoldStartTime = () => holdStartTime
                     })
                 },
-<<<<<<< HEAD
-                Head = new DrawableHeadNote(this, action)
-=======
-                head = new DrawableHeadNote(this)
->>>>>>> 9ee54dab
+                Head = new DrawableHeadNote(this)
                 {
                     Anchor = Anchor.TopCentre,
                     Origin = Anchor.TopCentre
                 },
-<<<<<<< HEAD
-                Tail = new DrawableTailNote(this, action)
-=======
-                tail = new DrawableTailNote(this)
->>>>>>> 9ee54dab
+                Tail = new DrawableTailNote(this)
                 {
                     Anchor = Anchor.TopCentre,
                     Origin = Anchor.TopCentre
@@ -116,13 +108,8 @@
             base.Update();
 
             // Make the body piece not lie under the head note
-<<<<<<< HEAD
-            bodyPiece.Y = Head.Height / 2;
+            bodyPiece.Y = (Direction.Value == ScrollingDirection.Up ? 1 : -1) * Head.Height / 2;
             bodyPiece.Height = DrawHeight - Head.Height / 2 + Tail.Height / 2;
-=======
-            bodyPiece.Y = (Direction.Value == ScrollingDirection.Up ? 1 : -1) * head.Height / 2;
-            bodyPiece.Height = DrawHeight - head.Height / 2 + tail.Height / 2;
->>>>>>> 9ee54dab
         }
 
         public bool OnPressed(ManiaAction action)
