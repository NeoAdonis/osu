--- conflicted
+++ resolved
@@ -19,10 +19,7 @@
 
     public enum ManiaSkinComponents
     {
-<<<<<<< HEAD
         KeyArea
-=======
         ColumnBackground
->>>>>>> c85705e9
     }
 }