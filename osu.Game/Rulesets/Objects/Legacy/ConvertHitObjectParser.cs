--- conflicted
+++ resolved
@@ -5,7 +5,6 @@
 using osu.Game.Rulesets.Objects.Types;
 using System;
 using System.Collections.Generic;
-using System.Diagnostics.CodeAnalysis;
 using System.IO;
 using osu.Game.Beatmaps.Formats;
 using osu.Game.Audio;
@@ -465,13 +464,7 @@
             public SampleBankInfo Clone() => (SampleBankInfo)MemberwiseClone();
         }
 
-<<<<<<< HEAD
-        public class LegacyHitSampleInfo : HitSampleInfo, IEquatable<LegacyHitSampleInfo>
-        {
-            private int customSampleBank;
-=======
 #nullable enable
->>>>>>> 199710b9
 
         public class LegacyHitSampleInfo : HitSampleInfo, IEquatable<LegacyHitSampleInfo>
         {
@@ -484,24 +477,9 @@
             /// Layered hit samples are automatically added in all modes (except osu!mania), but can be disabled
             /// using the <see cref="LegacySkinConfiguration.LegacySetting.LayeredHitSounds"/> skin config option.
             /// </remarks>
-<<<<<<< HEAD
-            public bool IsLayered { get; set; }
-
-            public bool Equals(LegacyHitSampleInfo other)
-                => other != null && base.Equals(other) && CustomSampleBank == other.CustomSampleBank;
-
-            public override bool Equals(object obj)
-                => obj is LegacyHitSampleInfo other && Equals(other);
-
-            [SuppressMessage("ReSharper", "NonReadonlyMemberInGetHashCode")] // This will have to be addressed eventually
-            public override int GetHashCode()
-            {
-                return HashCode.Combine(base.GetHashCode(), customSampleBank);
-            }
-=======
             public readonly bool IsLayered;
 
-            public LegacyHitSampleInfo([NotNull] string name, string? bank = null, int volume = 100, int customSampleBank = 0, bool isLayered = false)
+            public LegacyHitSampleInfo(string name, string? bank = null, int volume = 100, int customSampleBank = 0, bool isLayered = false)
                 : base(name, bank, customSampleBank >= 2 ? customSampleBank.ToString() : null, volume)
             {
                 CustomSampleBank = customSampleBank;
@@ -521,7 +499,6 @@
             public override bool Equals(object? obj) => Equals((LegacyHitSampleInfo?)obj);
 
             public override int GetHashCode() => HashCode.Combine(base.GetHashCode(), CustomSampleBank, IsLayered);
->>>>>>> 199710b9
         }
 
         private class FileHitSampleInfo : LegacyHitSampleInfo, IEquatable<FileHitSampleInfo>
@@ -542,19 +519,6 @@
                 Path.ChangeExtension(Filename, null)
             };
 
-<<<<<<< HEAD
-            public bool Equals(FileHitSampleInfo other)
-                => other != null && Filename == other.Filename;
-
-            public override bool Equals(object obj)
-                => obj is FileHitSampleInfo other && Equals(other);
-
-            [SuppressMessage("ReSharper", "NonReadonlyMemberInGetHashCode")] // This will have to be addressed eventually
-            public override int GetHashCode()
-            {
-                return HashCode.Combine(Filename);
-            }
-=======
             public override HitSampleInfo With(Optional<string> name = default, Optional<string?> bank = default, Optional<string?> suffix = default, Optional<int> volume = default)
                 => With(volume: volume);
 
@@ -568,7 +532,6 @@
                 => Equals((FileHitSampleInfo?)obj);
 
             public override int GetHashCode() => HashCode.Combine(base.GetHashCode(), Filename);
->>>>>>> 199710b9
         }
 
 #nullable disable
