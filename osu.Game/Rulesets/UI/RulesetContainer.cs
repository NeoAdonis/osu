--- conflicted
+++ resolved
@@ -326,11 +326,11 @@
         }
 
         /// <summary>
-<<<<<<< HEAD
         /// Returns the currently selected mods for this ruleset container.
         /// </summary>
         public IEnumerable<Mod> ActiveMods { get => Mods; }
-=======
+
+        /// <summary>
         /// Creates and adds the visual representation of a <see cref="TObject"/> to this <see cref="RulesetContainer{TObject}"/>.
         /// </summary>
         /// <param name="hitObject">The <see cref="TObject"/> to add the visual representation for.</param>
@@ -346,8 +346,6 @@
 
             Playfield.Add(drawableObject);
         }
-
->>>>>>> 6ffd2190
 
         /// <summary>
         /// Creates a DrawableHitObject from a HitObject.
