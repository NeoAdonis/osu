--- conflicted
+++ resolved
@@ -26,12 +26,9 @@
         protected const int ATTRIB_ID_FLASHLIGHT = 17;
         protected const int ATTRIB_ID_SLIDER_FACTOR = 19;
         protected const int ATTRIB_ID_SPEED_NOTE_COUNT = 21;
-<<<<<<< HEAD
-        protected const int ATTRIB_ID_OK_HIT_WINDOW = 29;
-=======
         protected const int ATTRIB_ID_SPEED_DIFFICULT_STRAIN_COUNT = 23;
         protected const int ATTRIB_ID_AIM_DIFFICULT_STRAIN_COUNT = 25;
->>>>>>> 6d3eec35
+        protected const int ATTRIB_ID_OK_HIT_WINDOW = 27;
 
         /// <summary>
         /// The mods which were applied to the beatmap.
