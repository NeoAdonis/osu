--- conflicted
+++ resolved
@@ -73,22 +73,6 @@
 
             public List<BreakPeriod> Breaks;
 
-<<<<<<< HEAD
-            protected override void ApplyDrawNode(DrawNode node)
-            {
-                base.ApplyDrawNode(node);
-
-                var flashNode = (FlashlightDrawNode)node;
-
-                flashNode.Shader = shader;
-                flashNode.ScreenSpaceDrawQuad = ScreenSpaceDrawQuad;
-                flashNode.FlashlightPosition = Vector2Extensions.Transform(FlashlightPosition, DrawInfo.Matrix);
-                flashNode.FlashlightSize = FlashlightSize * DrawInfo.Matrix.ExtractScale().Xy;
-                flashNode.FlashlightDim = FlashlightDim;
-            }
-
-=======
->>>>>>> 437d7a5c
             [BackgroundDependencyLoader]
             private void load(ShaderManager shaderManager)
             {
@@ -144,7 +128,6 @@
                     Invalidate(Invalidation.DrawNode);
                 }
             }
-<<<<<<< HEAD
 
             private float flashlightDim;
 
@@ -159,21 +142,8 @@
                     Invalidate(Invalidation.DrawNode);
                 }
             }
-        }
-
-        private class FlashlightDrawNode : DrawNode
-        {
-            public IShader Shader;
-            public Quad ScreenSpaceDrawQuad;
-            public Vector2 FlashlightPosition;
-            public Vector2 FlashlightSize;
-            public float FlashlightDim;
-
-            public override void Draw(Action<TexturedVertex2D> vertexAction)
-=======
 
             private class FlashlightDrawNode : DrawNode
->>>>>>> 437d7a5c
             {
                 protected new Flashlight Source => (Flashlight)base.Source;
 
@@ -181,6 +151,7 @@
                 private Quad screenSpaceDrawQuad;
                 private Vector2 flashlightPosition;
                 private Vector2 flashlightSize;
+                private float flashlightDim;
 
                 public FlashlightDrawNode(Flashlight source)
                     : base(source)
@@ -194,23 +165,19 @@
                     shader = Source.shader;
                     screenSpaceDrawQuad = Source.ScreenSpaceDrawQuad;
                     flashlightPosition = Vector2Extensions.Transform(Source.FlashlightPosition, DrawInfo.Matrix);
-                    flashlightSize = Vector2Extensions.Transform(Source.FlashlightSize, DrawInfo.Matrix);
+                    flashlightSize = Source.FlashlightSize * DrawInfo.Matrix.ExtractScale().Xy;
+                    flashlightDim = Source.FlashlightDim;
                 }
 
                 public override void Draw(Action<TexturedVertex2D> vertexAction)
                 {
                     base.Draw(vertexAction);
 
-<<<<<<< HEAD
-                Shader.GetUniform<Vector2>("flashlightPos").UpdateValue(ref FlashlightPosition);
-                Shader.GetUniform<Vector2>("flashlightSize").UpdateValue(ref FlashlightSize);
-                Shader.GetUniform<float>("flashlightDim").UpdateValue(ref FlashlightDim);
-=======
                     shader.Bind();
->>>>>>> 437d7a5c
 
                     shader.GetUniform<Vector2>("flashlightPos").UpdateValue(ref flashlightPosition);
                     shader.GetUniform<Vector2>("flashlightSize").UpdateValue(ref flashlightSize);
+                    shader.GetUniform<float>("flashlightDim").UpdateValue(ref FlashlightDim);
 
                     Texture.WhitePixel.DrawQuad(screenSpaceDrawQuad, DrawColourInfo.Colour, vertexAction: vertexAction);
 
