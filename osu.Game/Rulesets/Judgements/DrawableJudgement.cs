﻿// Copyright (c) ppy Pty Ltd <contact@ppy.sh>. Licensed under the MIT Licence.
// See the LICENCE file in the repository root for full licence text.

#nullable disable

using System;
using System.Diagnostics;
using JetBrains.Annotations;
using osu.Framework.Allocation;
using osu.Framework.Graphics;
using osu.Framework.Graphics.Containers;
using osu.Framework.Graphics.Pooling;
using osu.Game.Rulesets.Objects.Drawables;
using osu.Game.Rulesets.Scoring;
using osu.Game.Skinning;
using osuTK;

namespace osu.Game.Rulesets.Judgements
{
    /// <summary>
    /// A drawable object which visualises the hit result of a <see cref="Judgements.Judgement"/>.
    /// </summary>
    public class DrawableJudgement : PoolableDrawable
    {
        private const float judgement_size = 128;

        public JudgementResult Result { get; private set; }

        public DrawableHitObject JudgedObject { get; private set; }

        public override bool RemoveCompletedTransforms => false;

        protected SkinnableDrawable JudgementBody { get; private set; }

        private readonly Container aboveHitObjectsContent;

        private readonly Lazy<Drawable> proxiedAboveHitObjectsContent;
        public Drawable ProxiedAboveHitObjectsContent => proxiedAboveHitObjectsContent.Value;

        /// <summary>
        /// Creates a drawable which visualises a <see cref="Judgements.Judgement"/>.
        /// </summary>
        /// <param name="result">The judgement to visualise.</param>
        /// <param name="judgedObject">The object which was judged.</param>
        public DrawableJudgement(JudgementResult result, DrawableHitObject judgedObject)
            : this()
        {
            Apply(result, judgedObject);
        }

        public DrawableJudgement()
        {
            Size = new Vector2(judgement_size);
            Origin = Anchor.Centre;

            AddInternal(aboveHitObjectsContent = new Container
            {
                Depth = float.MinValue,
                RelativeSizeAxes = Axes.Both
            });

            proxiedAboveHitObjectsContent = new Lazy<Drawable>(() => aboveHitObjectsContent.CreateProxy());
        }

        [BackgroundDependencyLoader]
        private void load()
        {
            prepareDrawables();
        }

        /// <summary>
        /// Apply top-level animations to the current judgement when successfully hit.
        /// If displaying components which require lifetime extensions, manually adjusting <see cref="Drawable.LifetimeEnd"/> is required.
        /// </summary>
        /// <remarks>
        /// For animating the actual "default skin" judgement itself, it is recommended to use <see cref="CreateDefaultJudgement"/>.
        /// This allows applying animations which don't affect custom skins.
        /// </remarks>
        protected virtual void ApplyHitAnimations()
        {
        }

        /// <summary>
        /// Apply top-level animations to the current judgement when missed.
        /// If displaying components which require lifetime extensions, manually adjusting <see cref="Drawable.LifetimeEnd"/> is required.
        /// </summary>
        /// <remarks>
        /// For animating the actual "default skin" judgement itself, it is recommended to use <see cref="CreateDefaultJudgement"/>.
        /// This allows applying animations which don't affect custom skins.
        /// </remarks>
        protected virtual void ApplyMissAnimations()
        {
        }

        /// <summary>
        /// Associate a new result / object with this judgement. Should be called when retrieving a judgement from a pool.
        /// </summary>
        /// <param name="result">The applicable judgement.</param>
        /// <param name="judgedObject">The drawable object.</param>
        public void Apply([NotNull] JudgementResult result, [CanBeNull] DrawableHitObject judgedObject)
        {
            Result = result;
            JudgedObject = judgedObject;
        }

        protected override void PrepareForUse()
        {
            base.PrepareForUse();

            Debug.Assert(Result != null);

            runAnimation();
        }

        private void runAnimation()
        {
            // is a no-op if the drawables are already in a correct state.
            prepareDrawables();

            // undo any transforms applies in ApplyMissAnimations/ApplyHitAnimations to get a sane initial state.
            ApplyTransformsAt(double.MinValue, true);
            ClearTransforms(true);

            LifetimeStart = Result.TimeAbsolute;

            using (BeginAbsoluteSequence(Result.TimeAbsolute))
            {
                // not sure if this should remain going forward.
                JudgementBody.ResetAnimation();

                switch (Result.Type)
                {
                    case HitResult.None:
                        break;

                    case HitResult.Miss:
                        ApplyMissAnimations();
                        break;

                    default:
                        ApplyHitAnimations();
                        break;
                }

                if (JudgementBody.Drawable is IAnimatableJudgement animatable)
                    animatable.PlayAnimation();

                // a derived version of DrawableJudgement may be proposing a lifetime.
                // if not adjusted (or the skinned portion requires greater bounds than calculated) use the skinned source's lifetime.
                double lastTransformTime = JudgementBody.Drawable.LatestTransformEndTime;
                if (LifetimeEnd == double.MaxValue || lastTransformTime > LifetimeEnd)
                    LifetimeEnd = lastTransformTime;
            }
        }

        private HitResult? currentDrawableType;

        private void prepareDrawables()
        {
            var type = Result?.Type ?? HitResult.Perfect; //TODO: better default type from ruleset

            // todo: this should be removed once judgements are always pooled.
            if (type == currentDrawableType)
                return;

            // sub-classes might have added their own children that would be removed here if .InternalChild was used.
            if (JudgementBody != null)
                RemoveInternal(JudgementBody, true);

<<<<<<< HEAD
            AddInternal(JudgementBody = new SkinnableDrawable(new GameplaySkinComponent<HitResult>(type), _ =>
                CreateDefaultJudgement(type), confineMode: ConfineMode.NoScaling));
=======
            AddInternal(JudgementBody = new SkinnableDrawable(new GameplaySkinComponentLookup<HitResult>(type), _ =>
                CreateDefaultJudgement(type), confineMode: ConfineMode.NoScaling)
            {
                Anchor = Anchor.Centre,
                Origin = Anchor.Centre,
            });
>>>>>>> 83a67639

            JudgementBody.OnSkinChanged += () =>
            {
                // on a skin change, the child component will update but not get correctly triggered to play its animation (or proxy the newly created content).
                // we need to trigger a reinitialisation to make things right.
                proxyContent();
                runAnimation();
            };

            proxyContent();

            currentDrawableType = type;

            void proxyContent()
            {
                aboveHitObjectsContent.Clear();

                if (JudgementBody.Drawable is IAnimatableJudgement animatable)
                {
                    var proxiedContent = animatable.GetAboveHitObjectsProxiedContent();
                    if (proxiedContent != null)
                        aboveHitObjectsContent.Add(proxiedContent);
                }
            }
        }

        protected virtual Drawable CreateDefaultJudgement(HitResult result) => new DefaultJudgementPiece(result);
    }
}<|MERGE_RESOLUTION|>--- conflicted
+++ resolved
@@ -167,17 +167,8 @@
             if (JudgementBody != null)
                 RemoveInternal(JudgementBody, true);
 
-<<<<<<< HEAD
-            AddInternal(JudgementBody = new SkinnableDrawable(new GameplaySkinComponent<HitResult>(type), _ =>
+            AddInternal(JudgementBody = new SkinnableDrawable(new GameplaySkinComponentLookup<HitResult>(type), _ =>
                 CreateDefaultJudgement(type), confineMode: ConfineMode.NoScaling));
-=======
-            AddInternal(JudgementBody = new SkinnableDrawable(new GameplaySkinComponentLookup<HitResult>(type), _ =>
-                CreateDefaultJudgement(type), confineMode: ConfineMode.NoScaling)
-            {
-                Anchor = Anchor.Centre,
-                Origin = Anchor.Centre,
-            });
->>>>>>> 83a67639
 
             JudgementBody.OnSkinChanged += () =>
             {
