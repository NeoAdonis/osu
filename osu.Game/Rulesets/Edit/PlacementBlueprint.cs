// Copyright (c) ppy Pty Ltd <contact@ppy.sh>. Licensed under the MIT Licence.
// See the LICENCE file in the repository root for full licence text.

using System.Linq;
using System.Threading;
using osu.Framework.Allocation;
using osu.Framework.Bindables;
using osu.Framework.Graphics;
using osu.Framework.Graphics.Containers;
using osu.Framework.Input.Bindings;
using osu.Framework.Input.Events;
using osu.Game.Audio;
using osu.Game.Beatmaps;
using osu.Game.Beatmaps.ControlPoints;
using osu.Game.Input.Bindings;
using osu.Game.Rulesets.Objects;
using osu.Game.Rulesets.Objects.Types;
using osu.Game.Screens.Edit;
using osu.Game.Screens.Edit.Compose;
using osuTK;
using osuTK.Input;

namespace osu.Game.Rulesets.Edit
{
    /// <summary>
    /// A blueprint which governs the creation of a new <see cref="HitObject"/> to actualisation.
    /// </summary>
    public abstract partial class PlacementBlueprint : CompositeDrawable, IKeyBindingHandler<GlobalAction>
    {
        /// <summary>
        /// Whether the <see cref="HitObject"/> is currently mid-placement, but has not necessarily finished being placed.
        /// </summary>
        public PlacementState PlacementActive { get; private set; }

        /// <summary>
        /// The <see cref="HitObject"/> that is being placed.
        /// </summary>
        public readonly HitObject HitObject;

        [Resolved]
        protected EditorClock EditorClock { get; private set; } = null!;

        [Resolved]
        private EditorBeatmap beatmap { get; set; } = null!;

        private Bindable<double> startTimeBindable = null!;

        private HitObject? getPreviousHitObject() => beatmap.HitObjects.TakeWhile(h => h.StartTime <= startTimeBindable.Value).LastOrDefault();

        [Resolved]
        private IPlacementHandler placementHandler { get; set; } = null!;

        /// <summary>
        /// Whether this blueprint is currently in a state that can be committed.
        /// </summary>
        /// <remarks>
        /// Override this with any preconditions that should be double-checked on committing.
        /// If <c>false</c> is returned and a commit is attempted, the blueprint will be destroyed instead.
        /// </remarks>
        protected virtual bool IsValidForPlacement => true;

        protected PlacementBlueprint(HitObject hitObject)
        {
            HitObject = hitObject;

            // adding the default hit sample should be the case regardless of the ruleset.
            HitObject.Samples.Add(new HitSampleInfo(HitSampleInfo.HIT_NORMAL));

            RelativeSizeAxes = Axes.Both;

            // This is required to allow the blueprint's position to be updated via OnMouseMove/Handle
            // on the same frame it is made visible via a PlacementState change.
            AlwaysPresent = true;
        }

        [BackgroundDependencyLoader]
        private void load()
        {
            startTimeBindable = HitObject.StartTimeBindable.GetBoundCopy();
            startTimeBindable.BindValueChanged(_ => ApplyDefaultsToHitObject(), true);
        }

        /// <summary>
        /// Signals that the placement of <see cref="HitObject"/> has started.
        /// </summary>
        /// <param name="commitStart">Whether this call is committing a value for HitObject.StartTime and continuing with further adjustments.</param>
        protected void BeginPlacement(bool commitStart = false)
        {
<<<<<<< HEAD
            // Store and copy the bank, since it is managed by the editor UI.
            string bank = HitObject.SampleControlPoint.SampleBank;

            var nearestSampleControlPoint = beatmap.HitObjects.LastOrDefault(h => h.GetEndTime() < HitObject.StartTime)?.SampleControlPoint?.DeepClone() as SampleControlPoint;

            HitObject.SampleControlPoint = nearestSampleControlPoint ?? new SampleControlPoint();
            HitObject.SampleControlPoint.SampleBank = bank;
=======
            // Take the hitnormal sample of the last hit object
            var lastHitNormal = getPreviousHitObject()?.Samples?.FirstOrDefault(o => o.Name == HitSampleInfo.HIT_NORMAL);
            if (lastHitNormal != null)
                HitObject.Samples[0] = lastHitNormal;
>>>>>>> 9869e815

            placementHandler.BeginPlacement(HitObject);
            if (commitStart)
                PlacementActive = PlacementState.Active;
        }

        /// <summary>
        /// Signals that the placement of <see cref="HitObject"/> has finished.
        /// This will destroy this <see cref="PlacementBlueprint"/>, and add the HitObject.StartTime to the <see cref="Beatmap"/>.
        /// </summary>
        /// <param name="commit">Whether the object should be committed. Note that a commit may fail if <see cref="IsValidForPlacement"/> is <c>false</c>.</param>
        public void EndPlacement(bool commit)
        {
            switch (PlacementActive)
            {
                case PlacementState.Finished:
                    return;

                case PlacementState.Waiting:
                    // ensure placement was started before ending to make state handling simpler.
                    BeginPlacement();
                    break;
            }

            placementHandler.EndPlacement(HitObject, IsValidForPlacement && commit);
            PlacementActive = PlacementState.Finished;
        }

        public bool OnPressed(KeyBindingPressEvent<GlobalAction> e)
        {
            if (PlacementActive == PlacementState.Waiting)
                return false;

            switch (e.Action)
            {
                case GlobalAction.Select:
                    EndPlacement(true);
                    return true;

                case GlobalAction.Back:
                    EndPlacement(false);
                    return true;

                default:
                    return false;
            }
        }

        public void OnReleased(KeyBindingReleaseEvent<GlobalAction> e)
        {
        }

        /// <summary>
        /// Updates the time and position of this <see cref="PlacementBlueprint"/> based on the provided snap information.
        /// </summary>
        /// <param name="result">The snap result information.</param>
        public virtual void UpdateTimeAndPosition(SnapResult result)
        {
            if (PlacementActive == PlacementState.Waiting)
            {
                HitObject.StartTime = result.Time ?? EditorClock.CurrentTime;

                if (HitObject is IHasComboInformation comboInformation)
                    comboInformation.UpdateComboInformation(getPreviousHitObject() as IHasComboInformation);
            }
        }

        /// <summary>
        /// Invokes <see cref="Objects.HitObject.ApplyDefaults(ControlPointInfo,IBeatmapDifficultyInfo,CancellationToken)"/>,
        /// refreshing <see cref="Objects.HitObject.NestedHitObjects"/> and parameters for the <see cref="HitObject"/>.
        /// </summary>
        protected void ApplyDefaultsToHitObject() => HitObject.ApplyDefaults(beatmap.ControlPointInfo, beatmap.Difficulty);

        public override bool ReceivePositionalInputAt(Vector2 screenSpacePos) => Parent?.ReceivePositionalInputAt(screenSpacePos) == true;

        protected override bool Handle(UIEvent e)
        {
            base.Handle(e);

            switch (e)
            {
                case ScrollEvent:
                    return false;

                case DoubleClickEvent:
                    return false;

                case MouseButtonEvent mouse:
                    // placement blueprints should generally block mouse from reaching underlying components (ie. performing clicks on interface buttons).
                    // for now, the one exception we want to allow is when using a non-main mouse button when shift is pressed, which is used to trigger object deletion
                    // while in placement mode.
                    return mouse.Button == MouseButton.Left || !mouse.ShiftPressed;

                default:
                    return false;
            }
        }

        public enum PlacementState
        {
            Waiting,
            Active,
            Finished
        }
    }
}<|MERGE_RESOLUTION|>--- conflicted
+++ resolved
@@ -86,20 +86,10 @@
         /// <param name="commitStart">Whether this call is committing a value for HitObject.StartTime and continuing with further adjustments.</param>
         protected void BeginPlacement(bool commitStart = false)
         {
-<<<<<<< HEAD
-            // Store and copy the bank, since it is managed by the editor UI.
-            string bank = HitObject.SampleControlPoint.SampleBank;
-
-            var nearestSampleControlPoint = beatmap.HitObjects.LastOrDefault(h => h.GetEndTime() < HitObject.StartTime)?.SampleControlPoint?.DeepClone() as SampleControlPoint;
-
-            HitObject.SampleControlPoint = nearestSampleControlPoint ?? new SampleControlPoint();
-            HitObject.SampleControlPoint.SampleBank = bank;
-=======
             // Take the hitnormal sample of the last hit object
             var lastHitNormal = getPreviousHitObject()?.Samples?.FirstOrDefault(o => o.Name == HitSampleInfo.HIT_NORMAL);
             if (lastHitNormal != null)
                 HitObject.Samples[0] = lastHitNormal;
->>>>>>> 9869e815
 
             placementHandler.BeginPlacement(HitObject);
             if (commitStart)
