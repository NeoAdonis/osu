// Copyright (c) 2007-2018 ppy Pty Ltd <contact@ppy.sh>.
// Licensed under the MIT Licence - https://raw.githubusercontent.com/ppy/osu/master/LICENCE

using System;
using System.Collections.Generic;
using System.Linq;
using OpenTK.Graphics;
using osu.Framework.Allocation;
using osu.Framework.Extensions.IEnumerableExtensions;
using osu.Framework.Graphics;
using osu.Framework.Graphics.Containers;
using osu.Framework.Graphics.Shapes;
using osu.Framework.Logging;
using osu.Framework.Timing;
using osu.Game.Beatmaps;
using osu.Game.Rulesets.Edit.Layers.Selection;
using osu.Game.Rulesets.Edit.Tools;
using osu.Game.Rulesets.UI;
using osu.Game.Screens.Edit.Screens.Compose.RadioButtons;

namespace osu.Game.Rulesets.Edit
{
    public abstract class HitObjectComposer : CompositeDrawable
    {
        private readonly Ruleset ruleset;

        protected ICompositionTool CurrentTool { get; private set; }

        private RulesetContainer rulesetContainer;
<<<<<<< HEAD
        private readonly ScalableContainer[] layerContainers = new ScalableContainer[2];
=======
        private readonly List<Container> layerContainers = new List<Container>();
>>>>>>> 8111d7b2

        protected HitObjectComposer(Ruleset ruleset)
        {
            this.ruleset = ruleset;
            RelativeSizeAxes = Axes.Both;
        }

        [BackgroundDependencyLoader]
        private void load(OsuGameBase osuGame)
        {
            try
            {
                rulesetContainer = CreateRulesetContainer(ruleset, osuGame.Beatmap.Value);

                // TODO: should probably be done at a RulesetContainer level to share logic with Player.
                rulesetContainer.Clock = new InterpolatingFramedClock((IAdjustableClock)osuGame.Beatmap.Value.Track ?? new StopwatchClock());
            }
            catch (Exception e)
            {
                Logger.Error(e, "Could not load beatmap sucessfully!");
                return;
            }

            ScalableContainer createLayerContainerWithContent(Drawable content)
            {
                var container = CreateLayerContainer();
                container.Child = content;
                layerContainers.Add(container);
                return container;
            }

            RadioButtonCollection toolboxCollection;
            InternalChild = new GridContainer
            {
                RelativeSizeAxes = Axes.Both,
                Content = new[]
                {
                    new Drawable[]
                    {
                        new FillFlowContainer
                        {
                            Name = "Sidebar",
                            RelativeSizeAxes = Axes.Both,
                            Padding = new MarginPadding { Right = 10 },
                            Children = new Drawable[]
                            {
                                new ToolboxGroup { Child = toolboxCollection = new RadioButtonCollection { RelativeSizeAxes = Axes.X } }
                            }
                        },
                        new Container
                        {
                            Name = "Content",
                            RelativeSizeAxes = Axes.Both,
                            Children = new Drawable[]
                            {
<<<<<<< HEAD
                                createBottomLayer(),
                                rulesetContainer,
                                createTopLayer()
=======
                                createLayerContainerWithContent(new Container
                                {
                                    Name = "Border",
                                    RelativeSizeAxes = Axes.Both,
                                    Masking = true,
                                    BorderColour = Color4.White,
                                    BorderThickness = 2,
                                    Child = new Box { RelativeSizeAxes = Axes.Both, Alpha = 0, AlwaysPresent = true }
                                }),
                                rulesetContainer,
                                createLayerContainerWithContent(new SelectionLayer(rulesetContainer.Playfield))
>>>>>>> 8111d7b2
                            }
                        }
                    },
                },
                ColumnDimensions = new[]
                {
                    new Dimension(GridSizeMode.Absolute, 200),
                }
            };

            toolboxCollection.Items =
                new[] { new RadioButton("Select", () => setCompositionTool(null)) }
                .Concat(
                    CompositionTools.Select(t => new RadioButton(t.Name, () => setCompositionTool(t)))
                )
                .ToList();

            toolboxCollection.Items[0].Select();
        }

<<<<<<< HEAD
        private ScalableContainer createBottomLayer()
        {
            layerContainers[0] = CreateLayerContainer();
            layerContainers[0].Child = new Container
            {
                Name = "Border",
                RelativeSizeAxes = Axes.Both,
                Masking = true,
                BorderColour = Color4.White,
                BorderThickness = 2,
                Child = new Box { RelativeSizeAxes = Axes.Both, Alpha = 0, AlwaysPresent = true }
            };

            return layerContainers[0];
        }

        private ScalableContainer createTopLayer()
        {
            var overlayLayer = CreateHitObjectOverlayLayer();
            var selectionLayer = new SelectionLayer(rulesetContainer.Playfield);

            selectionLayer.ObjectSelected += overlayLayer.AddOverlay;
            selectionLayer.ObjectDeselected += overlayLayer.RemoveOverlay;

            layerContainers[1] = CreateLayerContainer();
            layerContainers[1].Children = new Drawable[]
            {
                overlayLayer,
                selectionLayer,
            };

            return layerContainers[1];
        }

=======
>>>>>>> 8111d7b2
        protected override void UpdateAfterChildren()
        {
            base.UpdateAfterChildren();

            layerContainers.ForEach(l =>
            {
                l.Anchor = rulesetContainer.Playfield.Anchor;
                l.Origin = rulesetContainer.Playfield.Origin;
                l.Position = rulesetContainer.Playfield.Position;
                l.Size = rulesetContainer.Playfield.Size;
            });
        }

        private void setCompositionTool(ICompositionTool tool) => CurrentTool = tool;

        protected virtual RulesetContainer CreateRulesetContainer(Ruleset ruleset, WorkingBeatmap beatmap) => ruleset.CreateRulesetContainerWith(beatmap, true);

        protected abstract IReadOnlyList<ICompositionTool> CompositionTools { get; }

        /// <summary>
        /// Creates a <see cref="ScalableContainer"/> which provides a layer above or below the <see cref="Playfield"/>.
        /// </summary>
<<<<<<< HEAD
        protected virtual ScalableContainer CreateLayerContainer() => new ScalableContainer();

        /// <summary>
        /// Creates the <see cref="HitObjectOverlayLayer"/> which overlays selected <see cref="DrawableHitObject"/>s.
        /// </summary>
        protected virtual HitObjectOverlayLayer CreateHitObjectOverlayLayer() => new HitObjectOverlayLayer();
=======
        protected virtual ScalableContainer CreateLayerContainer() => new ScalableContainer { RelativeSizeAxes = Axes.Both };
>>>>>>> 8111d7b2
    }
}
<|MERGE_RESOLUTION|>--- conflicted
+++ resolved
@@ -1,197 +1,146 @@
-// Copyright (c) 2007-2018 ppy Pty Ltd <contact@ppy.sh>.
-// Licensed under the MIT Licence - https://raw.githubusercontent.com/ppy/osu/master/LICENCE
-
-using System;
-using System.Collections.Generic;
-using System.Linq;
-using OpenTK.Graphics;
-using osu.Framework.Allocation;
-using osu.Framework.Extensions.IEnumerableExtensions;
-using osu.Framework.Graphics;
-using osu.Framework.Graphics.Containers;
-using osu.Framework.Graphics.Shapes;
-using osu.Framework.Logging;
-using osu.Framework.Timing;
-using osu.Game.Beatmaps;
-using osu.Game.Rulesets.Edit.Layers.Selection;
-using osu.Game.Rulesets.Edit.Tools;
-using osu.Game.Rulesets.UI;
-using osu.Game.Screens.Edit.Screens.Compose.RadioButtons;
-
-namespace osu.Game.Rulesets.Edit
-{
-    public abstract class HitObjectComposer : CompositeDrawable
-    {
-        private readonly Ruleset ruleset;
-
-        protected ICompositionTool CurrentTool { get; private set; }
-
-        private RulesetContainer rulesetContainer;
-<<<<<<< HEAD
-        private readonly ScalableContainer[] layerContainers = new ScalableContainer[2];
-=======
-        private readonly List<Container> layerContainers = new List<Container>();
->>>>>>> 8111d7b2
-
-        protected HitObjectComposer(Ruleset ruleset)
-        {
-            this.ruleset = ruleset;
-            RelativeSizeAxes = Axes.Both;
-        }
-
-        [BackgroundDependencyLoader]
-        private void load(OsuGameBase osuGame)
-        {
-            try
-            {
-                rulesetContainer = CreateRulesetContainer(ruleset, osuGame.Beatmap.Value);
-
-                // TODO: should probably be done at a RulesetContainer level to share logic with Player.
-                rulesetContainer.Clock = new InterpolatingFramedClock((IAdjustableClock)osuGame.Beatmap.Value.Track ?? new StopwatchClock());
-            }
-            catch (Exception e)
-            {
-                Logger.Error(e, "Could not load beatmap sucessfully!");
-                return;
-            }
-
-            ScalableContainer createLayerContainerWithContent(Drawable content)
-            {
-                var container = CreateLayerContainer();
-                container.Child = content;
-                layerContainers.Add(container);
-                return container;
-            }
-
-            RadioButtonCollection toolboxCollection;
-            InternalChild = new GridContainer
-            {
-                RelativeSizeAxes = Axes.Both,
-                Content = new[]
-                {
-                    new Drawable[]
-                    {
-                        new FillFlowContainer
-                        {
-                            Name = "Sidebar",
-                            RelativeSizeAxes = Axes.Both,
-                            Padding = new MarginPadding { Right = 10 },
-                            Children = new Drawable[]
-                            {
-                                new ToolboxGroup { Child = toolboxCollection = new RadioButtonCollection { RelativeSizeAxes = Axes.X } }
-                            }
-                        },
-                        new Container
-                        {
-                            Name = "Content",
-                            RelativeSizeAxes = Axes.Both,
-                            Children = new Drawable[]
-                            {
-<<<<<<< HEAD
-                                createBottomLayer(),
-                                rulesetContainer,
-                                createTopLayer()
-=======
-                                createLayerContainerWithContent(new Container
-                                {
-                                    Name = "Border",
-                                    RelativeSizeAxes = Axes.Both,
-                                    Masking = true,
-                                    BorderColour = Color4.White,
-                                    BorderThickness = 2,
-                                    Child = new Box { RelativeSizeAxes = Axes.Both, Alpha = 0, AlwaysPresent = true }
-                                }),
-                                rulesetContainer,
-                                createLayerContainerWithContent(new SelectionLayer(rulesetContainer.Playfield))
->>>>>>> 8111d7b2
-                            }
-                        }
-                    },
-                },
-                ColumnDimensions = new[]
-                {
-                    new Dimension(GridSizeMode.Absolute, 200),
-                }
-            };
-
-            toolboxCollection.Items =
-                new[] { new RadioButton("Select", () => setCompositionTool(null)) }
-                .Concat(
-                    CompositionTools.Select(t => new RadioButton(t.Name, () => setCompositionTool(t)))
-                )
-                .ToList();
-
-            toolboxCollection.Items[0].Select();
-        }
-
-<<<<<<< HEAD
-        private ScalableContainer createBottomLayer()
-        {
-            layerContainers[0] = CreateLayerContainer();
-            layerContainers[0].Child = new Container
-            {
-                Name = "Border",
-                RelativeSizeAxes = Axes.Both,
-                Masking = true,
-                BorderColour = Color4.White,
-                BorderThickness = 2,
-                Child = new Box { RelativeSizeAxes = Axes.Both, Alpha = 0, AlwaysPresent = true }
-            };
-
-            return layerContainers[0];
-        }
-
-        private ScalableContainer createTopLayer()
-        {
-            var overlayLayer = CreateHitObjectOverlayLayer();
-            var selectionLayer = new SelectionLayer(rulesetContainer.Playfield);
-
-            selectionLayer.ObjectSelected += overlayLayer.AddOverlay;
-            selectionLayer.ObjectDeselected += overlayLayer.RemoveOverlay;
-
-            layerContainers[1] = CreateLayerContainer();
-            layerContainers[1].Children = new Drawable[]
-            {
-                overlayLayer,
-                selectionLayer,
-            };
-
-            return layerContainers[1];
-        }
-
-=======
->>>>>>> 8111d7b2
-        protected override void UpdateAfterChildren()
-        {
-            base.UpdateAfterChildren();
-
-            layerContainers.ForEach(l =>
-            {
-                l.Anchor = rulesetContainer.Playfield.Anchor;
-                l.Origin = rulesetContainer.Playfield.Origin;
-                l.Position = rulesetContainer.Playfield.Position;
-                l.Size = rulesetContainer.Playfield.Size;
-            });
-        }
-
-        private void setCompositionTool(ICompositionTool tool) => CurrentTool = tool;
-
-        protected virtual RulesetContainer CreateRulesetContainer(Ruleset ruleset, WorkingBeatmap beatmap) => ruleset.CreateRulesetContainerWith(beatmap, true);
-
-        protected abstract IReadOnlyList<ICompositionTool> CompositionTools { get; }
-
-        /// <summary>
-        /// Creates a <see cref="ScalableContainer"/> which provides a layer above or below the <see cref="Playfield"/>.
-        /// </summary>
-<<<<<<< HEAD
-        protected virtual ScalableContainer CreateLayerContainer() => new ScalableContainer();
-
-        /// <summary>
-        /// Creates the <see cref="HitObjectOverlayLayer"/> which overlays selected <see cref="DrawableHitObject"/>s.
-        /// </summary>
-        protected virtual HitObjectOverlayLayer CreateHitObjectOverlayLayer() => new HitObjectOverlayLayer();
-=======
-        protected virtual ScalableContainer CreateLayerContainer() => new ScalableContainer { RelativeSizeAxes = Axes.Both };
->>>>>>> 8111d7b2
-    }
-}
+// Copyright (c) 2007-2018 ppy Pty Ltd <contact@ppy.sh>.
+// Licensed under the MIT Licence - https://raw.githubusercontent.com/ppy/osu/master/LICENCE
+
+using System;
+using System.Collections.Generic;
+using System.Linq;
+using OpenTK.Graphics;
+using osu.Framework.Allocation;
+using osu.Framework.Extensions.IEnumerableExtensions;
+using osu.Framework.Graphics;
+using osu.Framework.Graphics.Containers;
+using osu.Framework.Graphics.Shapes;
+using osu.Framework.Logging;
+using osu.Framework.Timing;
+using osu.Game.Beatmaps;
+using osu.Game.Rulesets.Edit.Layers.Selection;
+using osu.Game.Rulesets.Edit.Tools;
+using osu.Game.Rulesets.UI;
+using osu.Game.Screens.Edit.Screens.Compose.RadioButtons;
+
+namespace osu.Game.Rulesets.Edit
+{
+    public abstract class HitObjectComposer : CompositeDrawable
+    {
+        private readonly Ruleset ruleset;
+
+        protected ICompositionTool CurrentTool { get; private set; }
+
+        private RulesetContainer rulesetContainer;
+        private readonly List<Container> layerContainers = new List<Container>();
+
+        protected HitObjectComposer(Ruleset ruleset)
+        {
+            this.ruleset = ruleset;
+            RelativeSizeAxes = Axes.Both;
+        }
+
+        [BackgroundDependencyLoader]
+        private void load(OsuGameBase osuGame)
+        {
+            try
+            {
+                rulesetContainer = CreateRulesetContainer(ruleset, osuGame.Beatmap.Value);
+
+                // TODO: should probably be done at a RulesetContainer level to share logic with Player.
+                rulesetContainer.Clock = new InterpolatingFramedClock((IAdjustableClock)osuGame.Beatmap.Value.Track ?? new StopwatchClock());
+            }
+            catch (Exception e)
+            {
+                Logger.Error(e, "Could not load beatmap sucessfully!");
+                return;
+            }
+
+            ScalableContainer createLayerContainerWithContent(Drawable content)
+            {
+                var container = CreateLayerContainer();
+                container.Child = content;
+                layerContainers.Add(container);
+                return container;
+            }
+
+            RadioButtonCollection toolboxCollection;
+            InternalChild = new GridContainer
+            {
+                RelativeSizeAxes = Axes.Both,
+                Content = new[]
+                {
+                    new Drawable[]
+                    {
+                        new FillFlowContainer
+                        {
+                            Name = "Sidebar",
+                            RelativeSizeAxes = Axes.Both,
+                            Padding = new MarginPadding { Right = 10 },
+                            Children = new Drawable[]
+                            {
+                                new ToolboxGroup { Child = toolboxCollection = new RadioButtonCollection { RelativeSizeAxes = Axes.X } }
+                            }
+                        },
+                        new Container
+                        {
+                            Name = "Content",
+                            RelativeSizeAxes = Axes.Both,
+                            Children = new Drawable[]
+                            {
+                                createLayerContainerWithContent(new Container
+                                {
+                                    Name = "Border",
+                                    RelativeSizeAxes = Axes.Both,
+                                    Masking = true,
+                                    BorderColour = Color4.White,
+                                    BorderThickness = 2,
+                                    Child = new Box { RelativeSizeAxes = Axes.Both, Alpha = 0, AlwaysPresent = true }
+                                }),
+                                rulesetContainer,
+                                createLayerContainerWithContent(new SelectionLayer(rulesetContainer.Playfield))
+                            }
+                        }
+                    },
+                },
+                ColumnDimensions = new[]
+                {
+                    new Dimension(GridSizeMode.Absolute, 200),
+                }
+            };
+
+            toolboxCollection.Items =
+                new[] { new RadioButton("Select", () => setCompositionTool(null)) }
+                .Concat(
+                    CompositionTools.Select(t => new RadioButton(t.Name, () => setCompositionTool(t)))
+                )
+                .ToList();
+
+            toolboxCollection.Items[0].Select();
+        }
+
+        protected override void UpdateAfterChildren()
+        {
+            base.UpdateAfterChildren();
+
+            layerContainers.ForEach(l =>
+            {
+                l.Anchor = rulesetContainer.Playfield.Anchor;
+                l.Origin = rulesetContainer.Playfield.Origin;
+                l.Position = rulesetContainer.Playfield.Position;
+                l.Size = rulesetContainer.Playfield.Size;
+            });
+        }
+
+        private void setCompositionTool(ICompositionTool tool) => CurrentTool = tool;
+
+        protected virtual RulesetContainer CreateRulesetContainer(Ruleset ruleset, WorkingBeatmap beatmap) => ruleset.CreateRulesetContainerWith(beatmap, true);
+
+        protected abstract IReadOnlyList<ICompositionTool> CompositionTools { get; }
+
+        /// <summary>
+        /// Creates a <see cref="ScalableContainer"/> which provides a layer above or below the <see cref="Playfield"/>.
+        /// </summary>
+        protected virtual ScalableContainer CreateLayerContainer() => new ScalableContainer { RelativeSizeAxes = Axes.Both };
+
+        /// <summary>
+        /// Creates the <see cref="HitObjectOverlayLayer"/> which overlays selected <see cref="DrawableHitObject"/>s.
+        /// </summary>
+        protected virtual HitObjectOverlayLayer CreateHitObjectOverlayLayer() => new HitObjectOverlayLayer();
+    }
+}