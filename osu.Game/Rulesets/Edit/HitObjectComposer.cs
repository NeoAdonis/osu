// Copyright (c) 2007-2018 ppy Pty Ltd <contact@ppy.sh>.
// Licensed under the MIT Licence - https://raw.githubusercontent.com/ppy/osu/master/LICENCE

using System;
using System.Collections.Generic;
using System.Linq;
using osu.Framework.Allocation;
using osu.Framework.Configuration;
using osu.Framework.Graphics;
using osu.Framework.Graphics.Containers;
using osu.Framework.Logging;
using osu.Framework.Timing;
using osu.Game.Beatmaps;
using osu.Game.Rulesets.Configuration;
using osu.Game.Rulesets.Edit.Tools;
using osu.Game.Rulesets.Objects.Drawables;
using osu.Game.Rulesets.UI;
using osu.Game.Screens.Edit.Screens.Compose.Layers;
using osu.Game.Screens.Edit.Screens.Compose.RadioButtons;

namespace osu.Game.Rulesets.Edit
{
    public abstract class HitObjectComposer : CompositeDrawable
    {
        private readonly Ruleset ruleset;

        public IEnumerable<DrawableHitObject> HitObjects => rulesetContainer.Playfield.AllHitObjects;

        protected ICompositionTool CurrentTool { get; private set; }
        protected IRulesetConfigManager Config { get; private set; }

        private readonly List<Container> layerContainers = new List<Container>();
        private readonly IBindable<WorkingBeatmap> beatmap = new Bindable<WorkingBeatmap>();

        private RulesetContainer rulesetContainer;

        protected HitObjectComposer(Ruleset ruleset)
        {
            this.ruleset = ruleset;

            RelativeSizeAxes = Axes.Both;
        }

        [BackgroundDependencyLoader]
        private void load(IBindableBeatmap beatmap, IFrameBasedClock framedClock)
        {
            this.beatmap.BindTo(beatmap);

            try
            {
                rulesetContainer = CreateRulesetContainer(ruleset, beatmap.Value);
                rulesetContainer.Clock = framedClock;
            }
            catch (Exception e)
            {
                Logger.Error(e, "Could not load beatmap sucessfully!");
                return;
            }

            var layerBelowRuleset = new BorderLayer
            {
                RelativeSizeAxes = Axes.Both,
                Child = CreateLayerContainer()
            };

            var layerAboveRuleset = CreateLayerContainer();
            layerAboveRuleset.Child = new HitObjectMaskLayer();

            layerContainers.Add(layerBelowRuleset);
            layerContainers.Add(layerAboveRuleset);

            RadioButtonCollection toolboxCollection;
            InternalChild = new GridContainer
            {
                RelativeSizeAxes = Axes.Both,
                Content = new[]
                {
                    new Drawable[]
                    {
                        new FillFlowContainer
                        {
                            Name = "Sidebar",
                            RelativeSizeAxes = Axes.Both,
                            Padding = new MarginPadding { Right = 10 },
                            Children = new Drawable[]
                            {
                                new ToolboxGroup { Child = toolboxCollection = new RadioButtonCollection { RelativeSizeAxes = Axes.X } }
                            }
                        },
                        new Container
                        {
                            Name = "Content",
                            RelativeSizeAxes = Axes.Both,
                            Children = new Drawable[]
                            {
                                layerBelowRuleset,
                                rulesetContainer,
                                layerAboveRuleset
                            }
                        }
                    },
                },
                ColumnDimensions = new[]
                {
                    new Dimension(GridSizeMode.Absolute, 200),
                }
            };

            toolboxCollection.Items =
                CompositionTools.Select(t => new RadioButton(t.Name, () => setCompositionTool(t)))
                .Prepend(new RadioButton("Select", () => setCompositionTool(null)))
                .ToList();

            toolboxCollection.Items[0].Select();
        }

<<<<<<< HEAD
        protected override IReadOnlyDependencyContainer CreateChildDependencies(IReadOnlyDependencyContainer parent)
        {
            var dependencies = new DependencyContainer(base.CreateChildDependencies(parent));

            dependencies.CacheAs(this);
            Config = dependencies.Get<RulesetConfigCache>().GetConfigFor(ruleset);

            return dependencies;
=======
        protected override void LoadComplete()
        {
            base.LoadComplete();

            rulesetContainer.Playfield.DisplayJudgements.Value = false;
>>>>>>> 9f1d37e0
        }

        protected override void UpdateAfterChildren()
        {
            base.UpdateAfterChildren();

            layerContainers.ForEach(l =>
            {
                l.Anchor = rulesetContainer.Playfield.Anchor;
                l.Origin = rulesetContainer.Playfield.Origin;
                l.Position = rulesetContainer.Playfield.Position;
                l.Size = rulesetContainer.Playfield.Size;
            });
        }

        private void setCompositionTool(ICompositionTool tool) => CurrentTool = tool;

        protected virtual RulesetContainer CreateRulesetContainer(Ruleset ruleset, WorkingBeatmap beatmap) => ruleset.CreateRulesetContainerWith(beatmap);

        protected abstract IReadOnlyList<ICompositionTool> CompositionTools { get; }

        /// <summary>
        /// Creates a <see cref="HitObjectMask"/> for a specific <see cref="DrawableHitObject"/>.
        /// </summary>
        /// <param name="hitObject">The <see cref="DrawableHitObject"/> to create the overlay for.</param>
        public virtual HitObjectMask CreateMaskFor(DrawableHitObject hitObject) => null;

        /// <summary>
        /// Creates a <see cref="MaskSelection"/> which outlines <see cref="DrawableHitObject"/>s
        /// and handles hitobject pattern adjustments.
        /// </summary>
        public virtual MaskSelection CreateMaskSelection() => new MaskSelection();

        /// <summary>
        /// Creates a <see cref="ScalableContainer"/> which provides a layer above or below the <see cref="Playfield"/>.
        /// </summary>
        protected virtual ScalableContainer CreateLayerContainer() => new ScalableContainer { RelativeSizeAxes = Axes.Both };
    }
}<|MERGE_RESOLUTION|>--- conflicted
+++ resolved
@@ -114,7 +114,6 @@
             toolboxCollection.Items[0].Select();
         }
 
-<<<<<<< HEAD
         protected override IReadOnlyDependencyContainer CreateChildDependencies(IReadOnlyDependencyContainer parent)
         {
             var dependencies = new DependencyContainer(base.CreateChildDependencies(parent));
@@ -123,13 +122,13 @@
             Config = dependencies.Get<RulesetConfigCache>().GetConfigFor(ruleset);
 
             return dependencies;
-=======
+        }
+
         protected override void LoadComplete()
         {
             base.LoadComplete();
 
             rulesetContainer.Playfield.DisplayJudgements.Value = false;
->>>>>>> 9f1d37e0
         }
 
         protected override void UpdateAfterChildren()
