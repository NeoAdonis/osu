﻿// Copyright (c) ppy Pty Ltd <contact@ppy.sh>. Licensed under the MIT Licence.
// See the LICENCE file in the repository root for full licence text.

using System;
using System.Collections.Generic;
using System.Linq;
using osu.Framework.Graphics;
using osu.Framework.Graphics.Sprites;
using osu.Framework.Input.Bindings;
using osu.Framework.IO.Stores;
using osu.Game.Beatmaps;
using osu.Game.Overlays.Settings;
using osu.Game.Rulesets.Edit;
using osu.Game.Rulesets.Mods;
using osu.Game.Rulesets.Replays.Types;
using osu.Game.Rulesets.UI;
using osu.Game.Beatmaps.Legacy;
using osu.Game.Configuration;
using osu.Game.Rulesets.Configuration;
using osu.Game.Rulesets.Difficulty;
using osu.Game.Rulesets.Scoring;
using osu.Game.Scoring;
using osu.Game.Skinning;
using osu.Game.Users;
using JetBrains.Annotations;
using osu.Framework.Testing;
using osu.Game.Screens.Ranking.Statistics;

namespace osu.Game.Rulesets
{
    [ExcludeFromDynamicCompile]
    public abstract class Ruleset
    {
        public RulesetInfo RulesetInfo { get; internal set; }

        public IEnumerable<Mod> GetAllMods() => Enum.GetValues(typeof(ModType)).Cast<ModType>()
                                                    // Confine all mods of each mod type into a single IEnumerable<Mod>
                                                    .SelectMany(GetModsFor)
                                                    // Filter out all null mods
                                                    .Where(mod => mod != null)
                                                    // Resolve MultiMods as their .Mods property
                                                    .SelectMany(mod => (mod as MultiMod)?.Mods ?? new[] { mod });

        public abstract IEnumerable<Mod> GetModsFor(ModType type);

        /// <summary>
        /// Converts mods from legacy enum values. Do not override if you're not a legacy ruleset.
        /// </summary>
        /// <param name="mods">The legacy enum which will be converted.</param>
        /// <returns>An enumerable of constructed <see cref="Mod"/>s.</returns>
        public virtual IEnumerable<Mod> ConvertFromLegacyMods(LegacyMods mods) => Array.Empty<Mod>();

        /// <summary>
        /// Converts mods to legacy enum values. Do not override if you're not a legacy ruleset.
        /// </summary>
        /// <param name="mods">The mods which will be converted.</param>
        /// <returns>A single bitwise enumerable value representing (to the best of our ability) the mods.</returns>
        public virtual LegacyMods ConvertToLegacyMods(Mod[] mods)
        {
            var value = LegacyMods.None;

            foreach (var mod in mods)
            {
                switch (mod)
                {
                    case ModNoFail _:
                        value |= LegacyMods.NoFail;
                        break;

                    case ModEasy _:
                        value |= LegacyMods.Easy;
                        break;

                    case ModHidden _:
                        value |= LegacyMods.Hidden;
                        break;

                    case ModHardRock _:
                        value |= LegacyMods.HardRock;
                        break;

                    case ModSuddenDeath _:
                        value |= LegacyMods.SuddenDeath;
                        break;

                    case ModDoubleTime _:
                        value |= LegacyMods.DoubleTime;
                        break;

                    case ModRelax _:
                        value |= LegacyMods.Relax;
                        break;

                    case ModHalfTime _:
                        value |= LegacyMods.HalfTime;
                        break;

                    case ModFlashlight _:
                        value |= LegacyMods.Flashlight;
                        break;
                }
            }

            return value;
        }

        [CanBeNull]
        public ModAutoplay GetAutoplayMod() => GetAllMods().OfType<ModAutoplay>().FirstOrDefault();

        public virtual ISkin CreateLegacySkinProvider(ISkinSource source, IBeatmap beatmap) => null;

        protected Ruleset()
        {
            RulesetInfo = new RulesetInfo
            {
                Name = Description,
                ShortName = ShortName,
                ID = (this as ILegacyRuleset)?.LegacyID,
                InstantiationInfo = GetType().AssemblyQualifiedName,
                Available = true,
            };
        }

        /// <summary>
        /// Attempt to create a hit renderer for a beatmap
        /// </summary>
        /// <param name="beatmap">The beatmap to create the hit renderer for.</param>
        /// <param name="mods">The <see cref="Mod"/>s to apply.</param>
        /// <exception cref="BeatmapInvalidForRulesetException">Unable to successfully load the beatmap to be usable with this ruleset.</exception>
        /// <returns></returns>
        public abstract DrawableRuleset CreateDrawableRulesetWith(IBeatmap beatmap, IReadOnlyList<Mod> mods = null);

        /// <summary>
        /// Creates a <see cref="ScoreProcessor"/> for this <see cref="Ruleset"/>.
        /// </summary>
        /// <returns>The score processor.</returns>
        public virtual ScoreProcessor CreateScoreProcessor() => new ScoreProcessor();

        /// <summary>
        /// Creates a <see cref="HealthProcessor"/> for this <see cref="Ruleset"/>.
        /// </summary>
        /// <returns>The health processor.</returns>
        public virtual HealthProcessor CreateHealthProcessor(double drainStartTime) => new DrainingHealthProcessor(drainStartTime);

        /// <summary>
        /// Creates a <see cref="IBeatmapConverter"/> to convert a <see cref="IBeatmap"/> to one that is applicable for this <see cref="Ruleset"/>.
        /// </summary>
        /// <param name="beatmap">The <see cref="IBeatmap"/> to be converted.</param>
        /// <returns>The <see cref="IBeatmapConverter"/>.</returns>
        public abstract IBeatmapConverter CreateBeatmapConverter(IBeatmap beatmap);

        /// <summary>
        /// Optionally creates a <see cref="IBeatmapProcessor"/> to alter a <see cref="IBeatmap"/> after it has been converted.
        /// </summary>
        /// <param name="beatmap">The <see cref="IBeatmap"/> to be processed.</param>
        /// <returns>The <see cref="IBeatmapProcessor"/>.</returns>
        public virtual IBeatmapProcessor CreateBeatmapProcessor(IBeatmap beatmap) => null;

        public abstract DifficultyCalculator CreateDifficultyCalculator(WorkingBeatmap beatmap);

<<<<<<< HEAD
        public virtual PerformanceCalculator CreatePerformanceCalculator(WorkingBeatmap beatmap, ScoreInfo score, DifficultyAttributes attributes = null) => null;
=======
        /// <summary>
        /// Optionally creates a <see cref="PerformanceCalculator"/> to generate performance data from the provided score.
        /// </summary>
        /// <param name="attributes">Difficulty attributes for the beatmap related to the provided score.</param>
        /// <param name="score">The score to be processed.</param>
        /// <returns>A performance calculator instance for the provided score.</returns>
        [CanBeNull]
        public virtual PerformanceCalculator CreatePerformanceCalculator(DifficultyAttributes attributes, ScoreInfo score) => null;

        /// <summary>
        /// Optionally creates a <see cref="PerformanceCalculator"/> to generate performance data from the provided score.
        /// </summary>
        /// <param name="beatmap">The beatmap to use as a source for generating <see cref="DifficultyAttributes"/>.</param>
        /// <param name="score">The score to be processed.</param>
        /// <returns>A performance calculator instance for the provided score.</returns>
        [CanBeNull]
        public PerformanceCalculator CreatePerformanceCalculator(WorkingBeatmap beatmap, ScoreInfo score)
        {
            var difficultyCalculator = CreateDifficultyCalculator(beatmap);
            var difficultyAttributes = difficultyCalculator.Calculate(score.Mods);
            return CreatePerformanceCalculator(difficultyAttributes, score);
        }
>>>>>>> 1566882d

        public virtual HitObjectComposer CreateHitObjectComposer() => null;

        public virtual Drawable CreateIcon() => new SpriteIcon { Icon = FontAwesome.Solid.QuestionCircle };

        public virtual IResourceStore<byte[]> CreateResourceStore() => new NamespacedResourceStore<byte[]>(new DllResourceStore(GetType().Assembly), @"Resources");

        public abstract string Description { get; }

        public virtual RulesetSettingsSubsection CreateSettings() => null;

        /// <summary>
        /// Creates the <see cref="IRulesetConfigManager"/> for this <see cref="Ruleset"/>.
        /// </summary>
        /// <param name="settings">The <see cref="SettingsStore"/> to store the settings.</param>
        public virtual IRulesetConfigManager CreateConfig(SettingsStore settings) => null;

        /// <summary>
        /// A unique short name to reference this ruleset in online requests.
        /// </summary>
        public abstract string ShortName { get; }

        /// <summary>
        /// The playing verb to be shown in the <see cref="UserActivity.SoloGame.Status"/>.
        /// </summary>
        public virtual string PlayingVerb => "Playing solo";

        /// <summary>
        /// A list of available variant ids.
        /// </summary>
        public virtual IEnumerable<int> AvailableVariants => new[] { 0 };

        /// <summary>
        /// Get a list of default keys for the specified variant.
        /// </summary>
        /// <param name="variant">A variant.</param>
        /// <returns>A list of valid <see cref="KeyBinding"/>s.</returns>
        public virtual IEnumerable<KeyBinding> GetDefaultKeyBindings(int variant = 0) => Array.Empty<KeyBinding>();

        /// <summary>
        /// Gets the name for a key binding variant. This is used for display in the settings overlay.
        /// </summary>
        /// <param name="variant">The variant.</param>
        /// <returns>A descriptive name of the variant.</returns>
        public virtual string GetVariantName(int variant) => string.Empty;

        /// <summary>
        /// For rulesets which support legacy (osu-stable) replay conversion, this method will create an empty replay frame
        /// for conversion use.
        /// </summary>
        /// <returns>An empty frame for the current ruleset, or null if unsupported.</returns>
        public virtual IConvertibleReplayFrame CreateConvertibleReplayFrame() => null;

        /// <summary>
        /// Creates the statistics for a <see cref="ScoreInfo"/> to be displayed in the results screen.
        /// </summary>
        /// <param name="score">The <see cref="ScoreInfo"/> to create the statistics for. The score is guaranteed to have <see cref="ScoreInfo.HitEvents"/> populated.</param>
        /// <param name="playableBeatmap">The <see cref="IBeatmap"/>, converted for this <see cref="Ruleset"/> with all relevant <see cref="Mod"/>s applied.</param>
        /// <returns>The <see cref="StatisticRow"/>s to display. Each <see cref="StatisticRow"/> may contain 0 or more <see cref="StatisticItem"/>.</returns>
        [NotNull]
        public virtual StatisticRow[] CreateStatisticsForScore(ScoreInfo score, IBeatmap playableBeatmap) => Array.Empty<StatisticRow>();
    }
}<|MERGE_RESOLUTION|>--- conflicted
+++ resolved
@@ -158,9 +158,6 @@
 
         public abstract DifficultyCalculator CreateDifficultyCalculator(WorkingBeatmap beatmap);
 
-<<<<<<< HEAD
-        public virtual PerformanceCalculator CreatePerformanceCalculator(WorkingBeatmap beatmap, ScoreInfo score, DifficultyAttributes attributes = null) => null;
-=======
         /// <summary>
         /// Optionally creates a <see cref="PerformanceCalculator"/> to generate performance data from the provided score.
         /// </summary>
@@ -183,7 +180,6 @@
             var difficultyAttributes = difficultyCalculator.Calculate(score.Mods);
             return CreatePerformanceCalculator(difficultyAttributes, score);
         }
->>>>>>> 1566882d
 
         public virtual HitObjectComposer CreateHitObjectComposer() => null;
 
