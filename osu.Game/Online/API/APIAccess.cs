﻿// Copyright (c) ppy Pty Ltd <contact@ppy.sh>. Licensed under the MIT Licence.
// See the LICENCE file in the repository root for full licence text.

#nullable disable

using System;
using System.Collections.Generic;
using System.Diagnostics;
using System.Net;
using System.Net.Http;
using System.Net.Sockets;
using System.Threading;
using System.Threading.Tasks;
using JetBrains.Annotations;
using Newtonsoft.Json.Linq;
using osu.Framework.Bindables;
using osu.Framework.Extensions;
using osu.Framework.Extensions.ExceptionExtensions;
using osu.Framework.Extensions.ObjectExtensions;
using osu.Framework.Graphics;
using osu.Framework.Logging;
using osu.Game.Configuration;
using osu.Game.Localisation;
using osu.Game.Online.API.Requests;
using osu.Game.Online.API.Requests.Responses;
using osu.Game.Online.Chat;
using osu.Game.Online.Notifications.WebSocket;
using osu.Game.Users;

namespace osu.Game.Online.API
{
    public partial class APIAccess : Component, IAPIProvider
    {
        private readonly OsuGameBase game;
        private readonly OsuConfigManager config;

        private readonly string versionHash;

        private readonly OAuth authentication;

        private readonly Queue<APIRequest> queue = new Queue<APIRequest>();

        public string APIEndpointUrl { get; }

        public string WebsiteRootUrl { get; }

        public int APIVersion => 20220705; // We may want to pull this from the game version eventually.

        public Exception LastLoginError { get; private set; }

        public string ProvidedUsername { get; private set; }

        public string SecondFactorCode { get; private set; }

        private string password;

        public IBindable<APIUser> LocalUser => localUser;
        public IBindableList<APIUser> Friends => friends;
        public IBindable<UserActivity> Activity => activity;
        public IBindable<UserStatistics> Statistics => statistics;

        public INotificationsClient NotificationsClient { get; }

        public Language Language => game.CurrentLanguage.Value;

        private Bindable<APIUser> localUser { get; } = new Bindable<APIUser>(createGuestUser());

        private BindableList<APIUser> friends { get; } = new BindableList<APIUser>();

        private Bindable<UserActivity> activity { get; } = new Bindable<UserActivity>();

        private Bindable<UserStatus?> configStatus { get; } = new Bindable<UserStatus?>();
        private Bindable<UserStatus?> localUserStatus { get; } = new Bindable<UserStatus?>();

        private Bindable<UserStatistics> statistics { get; } = new Bindable<UserStatistics>();

        protected bool HasLogin => authentication.Token.Value != null || (!string.IsNullOrEmpty(ProvidedUsername) && !string.IsNullOrEmpty(password));

        private readonly CancellationTokenSource cancellationToken = new CancellationTokenSource();

        private readonly Logger log;

        private string webSocketEndpointUrl;

        [CanBeNull]
        private OsuClientWebSocket webSocket;

        public APIAccess(OsuGameBase game, OsuConfigManager config, EndpointConfiguration endpointConfiguration, string versionHash)
        {
            this.game = game;
            this.config = config;
            this.versionHash = versionHash;

            APIEndpointUrl = endpointConfiguration.APIEndpointUrl;
            WebsiteRootUrl = endpointConfiguration.WebsiteRootUrl;
<<<<<<< HEAD
            webSocketEndpointUrl = endpointConfiguration.NotificationsWebSocketEndpointUrl;
=======
            NotificationsClient = new WebSocketNotificationsClientConnector(this);
>>>>>>> c463aa5b

            authentication = new OAuth(endpointConfiguration.APIClientID, endpointConfiguration.APIClientSecret, APIEndpointUrl);
            log = Logger.GetLogger(LoggingTarget.Network);

            ProvidedUsername = config.Get<string>(OsuSetting.Username);

            authentication.TokenString = config.Get<string>(OsuSetting.Token);
            authentication.Token.ValueChanged += onTokenChanged;

            config.BindWith(OsuSetting.UserOnlineStatus, configStatus);

            localUser.BindValueChanged(u =>
            {
                u.OldValue?.Activity.UnbindFrom(activity);
                u.NewValue.Activity.BindTo(activity);

                if (u.OldValue != null)
                    localUserStatus.UnbindFrom(u.OldValue.Status);
                localUserStatus.BindTo(u.NewValue.Status);
            }, true);

            localUserStatus.BindValueChanged(val => configStatus.Value = val.NewValue);

            var thread = new Thread(run)
            {
                Name = "APIAccess",
                IsBackground = true
            };

            thread.Start();
        }

        private void onTokenChanged(ValueChangedEvent<OAuthToken> e) => config.SetValue(OsuSetting.Token, config.Get<bool>(OsuSetting.SavePassword) ? authentication.TokenString : string.Empty);

        internal new void Schedule(Action action) => base.Schedule(action);

        public string AccessToken => authentication.RequestAccessToken();

        /// <summary>
        /// Number of consecutive requests which failed due to network issues.
        /// </summary>
        private int failureCount;

        /// <summary>
        /// The main API thread loop, which will continue to run until the game is shut down.
        /// </summary>
        private void run()
        {
            while (!cancellationToken.IsCancellationRequested)
            {
                if (state.Value == APIState.Failing)
                {
                    // To recover from a failing state, falling through and running the full reconnection process seems safest for now.
                    // This could probably be replaced with a ping-style request if we want to avoid the reconnection overheads.
                    log.Add($@"{nameof(APIAccess)} is in a failing state, waiting a bit before we try again...");
                    Thread.Sleep(5000);
                }

                // Ensure that we have valid credentials.
                // If not, setting the offline state will allow the game to prompt the user to provide new credentials.
                if (!HasLogin)
                {
                    state.Value = APIState.Offline;
                    Thread.Sleep(50);
                    continue;
                }

                Debug.Assert(HasLogin);

                // Ensure that we are in an online state. If not, attempt a connect.
                if (state.Value != APIState.Online)
                {
                    attemptConnect();

                    if (state.Value != APIState.Online)
                        continue;
                }

                // hard bail if we can't get a valid access token.
                if (authentication.RequestAccessToken() == null)
                {
                    Logout();
                    continue;
                }

                processQueuedRequests();
                Thread.Sleep(50);
            }
        }

        /// <summary>
        /// Dequeue from the queue and run each request synchronously until the queue is empty.
        /// </summary>
        private void processQueuedRequests()
        {
            while (true)
            {
                APIRequest req;

                lock (queue)
                {
                    if (queue.Count == 0) return;

                    req = queue.Dequeue();
                }

                handleRequest(req);
            }
        }

        /// <summary>
        /// From a non-connected state, perform a full connection flow, obtaining OAuth tokens and populating the local user and friends.
        /// </summary>
        /// <remarks>
        /// This method takes control of <see cref="state"/> and transitions from <see cref="APIState.Connecting"/> to either
        /// - <see cref="APIState.RequiresSecondFactorAuth"/> (pending 2fa)
        /// - <see cref="APIState.Online"/>  (successful connection)
        /// - <see cref="APIState.Failing"/> (failed connection but retrying)
        /// - <see cref="APIState.Offline"/> (failed and can't retry, clear credentials and require user interaction)
        /// </remarks>
        /// <returns>Whether the connection attempt was successful.</returns>
        private void attemptConnect()
        {
            if (localUser.IsDefault)
            {
                // Show a placeholder user if saved credentials are available.
                // This is useful for storing local scores and showing a placeholder username after starting the game,
                // until a valid connection has been established.
                setLocalUser(new APIUser
                {
                    Username = ProvidedUsername,
                    Status = { Value = configStatus.Value ?? UserStatus.Online }
                });
            }

            // save the username at this point, if the user requested for it to be.
            config.SetValue(OsuSetting.Username, config.Get<bool>(OsuSetting.SaveUsername) ? ProvidedUsername : string.Empty);

            if (!authentication.HasValidAccessToken)
            {
                state.Value = APIState.Connecting;
                LastLoginError = null;

                try
                {
                    authentication.AuthenticateWithLogin(ProvidedUsername, password);
                }
                catch (Exception e)
                {
                    //todo: this fails even on network-related issues. we should probably handle those differently.
                    LastLoginError = e;
                    log.Add($@"Login failed for username {ProvidedUsername} ({LastLoginError.Message})!");

                    Logout();
                    return;
                }
            }

            var userReq = new GetMeRequest();
            userReq.Failure += ex =>
            {
                if (ex is APIException)
                {
                    LastLoginError = ex;
                    log.Add($@"Login failed for username {ProvidedUsername} on user retrieval ({LastLoginError.Message})!");
                    Logout();
                }
                else if (ex is WebException webException && webException.Message == @"Unauthorized")
                {
                    log.Add(@"Login no longer valid");
                    Logout();
                }
                else
                {
                    state.Value = APIState.Failing;
                }
            };
            userReq.Success += me =>
            {
                me.Status.Value = configStatus.Value ?? UserStatus.Online;

                setLocalUser(me);

                if (me.SessionVerified)
                    state.Value = APIState.Online;
                else
                    setUpSecondFactorAuthentication();
                failureCount = 0;
            };

            if (!handleRequest(userReq))
            {
                state.Value = APIState.Failing;
                return;
            }

            if (state.Value == APIState.RequiresSecondFactorAuth)
            {
                if (string.IsNullOrEmpty(SecondFactorCode))
                    return;

                state.Value = APIState.Connecting;
                LastLoginError = null;

                var verificationRequest = new VerifySessionRequest(SecondFactorCode);

                verificationRequest.Success += () => state.Value = APIState.Online;
                verificationRequest.Failure += ex =>
                {
                    state.Value = APIState.RequiresSecondFactorAuth;
                    LastLoginError = ex;
                    SecondFactorCode = null;
                };

                if (!handleRequest(verificationRequest))
                {
                    state.Value = APIState.Failing;
                    return;
                }

                if (state.Value != APIState.Online)
                    return;
            }

            var friendsReq = new GetFriendsRequest();
            friendsReq.Failure += _ => state.Value = APIState.Failing;
            friendsReq.Success += res =>
            {
                friends.Clear();
                friends.AddRange(res);
            };

            if (!handleRequest(friendsReq))
            {
                state.Value = APIState.Failing;
                return;
            }

            // The Success callback event is fired on the main thread, so we should wait for that to run before proceeding.
            // Without this, we will end up circulating this Connecting loop multiple times and queueing up many web requests
            // before actually going online.
            while (State.Value == APIState.Connecting && !cancellationToken.IsCancellationRequested)
                Thread.Sleep(500);
        }

        public void Perform(APIRequest request)
        {
            try
            {
                request.Perform(this);
            }
            catch (Exception e)
            {
                // todo: fix exception handling
                request.Fail(e);
            }
        }

        public Task PerformAsync(APIRequest request) =>
            Task.Factory.StartNew(() => Perform(request), TaskCreationOptions.LongRunning);

        public void Login(string username, string password)
        {
            Debug.Assert(State.Value == APIState.Offline);

            ProvidedUsername = username;
            this.password = password;
        }

        private void setUpSecondFactorAuthentication()
        {
            if (state.Value == APIState.RequiresSecondFactorAuth)
                return;

            state.Value = APIState.RequiresSecondFactorAuth;

            try
            {
                webSocket?.DisposeAsync().AsTask().WaitSafely();
                var newSocket = new OsuClientWebSocket(this, webSocketEndpointUrl);
                newSocket.MessageReceived += async msg =>
                {
                    if (msg.Event == @"verified")
                    {
                        state.Value = APIState.Online;
                        await newSocket.DisposeAsync().ConfigureAwait(false);
                        if (webSocket == newSocket)
                            webSocket = null;
                    }
                };
                newSocket.Closed += ex =>
                {
                    Logger.Error(ex, "Connection with account verification endpoint closed unexpectedly. Please supply account verification code manually.", LoggingTarget.Network);
                    return Task.CompletedTask;
                };
                webSocket = newSocket;

                webSocket.ConnectAsync(cancellationToken.Token).WaitSafely();
            }
            catch (Exception ex)
            {
                Logger.Error(ex, "Failed to set up connection with account verification endpoint. Please supply account verification code manually.", LoggingTarget.Network);
            }
        }

        public void AuthenticateSecondFactor(string code)
        {
            Debug.Assert(State.Value == APIState.RequiresSecondFactorAuth);

            SecondFactorCode = code;
        }

        public IHubClientConnector GetHubConnector(string clientName, string endpoint, bool preferMessagePack) =>
            new HubClientConnector(clientName, endpoint, this, versionHash, preferMessagePack);

        public IChatClient GetChatClient() => new WebSocketChatClient(this);

        public RegistrationRequest.RegistrationRequestErrors CreateAccount(string email, string username, string password)
        {
            Debug.Assert(State.Value == APIState.Offline);

            var req = new RegistrationRequest
            {
                Url = $@"{APIEndpointUrl}/users",
                Method = HttpMethod.Post,
                Username = username,
                Email = email,
                Password = password
            };

            try
            {
                req.Perform();
            }
            catch (Exception e)
            {
                try
                {
                    return JObject.Parse(req.GetResponseString().AsNonNull()).SelectToken(@"form_error", true).AsNonNull().ToObject<RegistrationRequest.RegistrationRequestErrors>();
                }
                catch
                {
                    try
                    {
                        // attempt to parse a non-form error message
                        var response = JObject.Parse(req.GetResponseString().AsNonNull());

                        string redirect = (string)response.SelectToken(@"url", true);
                        string message = (string)response.SelectToken(@"error", false);

                        if (!string.IsNullOrEmpty(redirect))
                        {
                            return new RegistrationRequest.RegistrationRequestErrors
                            {
                                Redirect = redirect,
                                Message = message,
                            };
                        }

                        // if we couldn't deserialize the error message let's throw the original exception outwards.
                        e.Rethrow();
                    }
                    catch
                    {
                        // if we couldn't deserialize the error message let's throw the original exception outwards.
                        e.Rethrow();
                    }
                }
            }

            return null;
        }

        /// <summary>
        /// Handle a single API request.
        /// Ensures all exceptions are caught and dealt with correctly.
        /// </summary>
        /// <param name="req">The request.</param>
        /// <returns>true if the request succeeded.</returns>
        private bool handleRequest(APIRequest req)
        {
            try
            {
                req.Perform(this);

                if (req.CompletionState != APIRequestCompletionState.Completed)
                    return false;

                // Reset failure count if this request succeeded.
                failureCount = 0;
                return true;
            }
            catch (HttpRequestException re)
            {
                log.Add($"{nameof(HttpRequestException)} while performing request {req}: {re.Message}");
                handleFailure();
                return false;
            }
            catch (SocketException se)
            {
                log.Add($"{nameof(SocketException)} while performing request {req}: {se.Message}");
                handleFailure();
                return false;
            }
            catch (WebException we)
            {
                log.Add($"{nameof(WebException)} while performing request {req}: {we.Message}");
                handleWebException(we);
                return false;
            }
            catch (Exception ex)
            {
                Logger.Error(ex, "Error occurred while handling an API request.");
                return false;
            }
        }

        private readonly Bindable<APIState> state = new Bindable<APIState>();

        /// <summary>
        /// The current connectivity state of the API.
        /// </summary>
        public IBindable<APIState> State => state;

        private void handleWebException(WebException we)
        {
            HttpStatusCode statusCode = (we.Response as HttpWebResponse)?.StatusCode
                                        ?? (we.Status == WebExceptionStatus.UnknownError ? HttpStatusCode.NotAcceptable : HttpStatusCode.RequestTimeout);

            // special cases for un-typed but useful message responses.
            switch (we.Message)
            {
                case "Unauthorized":
                case "Forbidden":
                    statusCode = HttpStatusCode.Unauthorized;
                    break;
            }

            switch (statusCode)
            {
                case HttpStatusCode.Unauthorized:
                    Logout();
                    break;

                case HttpStatusCode.RequestTimeout:
                    handleFailure();
                    break;
            }
        }

        private void handleFailure()
        {
            failureCount++;
            log.Add($@"API failure count is now {failureCount}");

            if (failureCount >= 3)
            {
                state.Value = APIState.Failing;
                flushQueue();
            }
        }

        public bool IsLoggedIn => State.Value > APIState.Offline;

        public void Queue(APIRequest request)
        {
            lock (queue)
            {
                if (state.Value == APIState.Offline)
                {
                    request.Fail(new WebException(@"User not logged in"));
                    return;
                }

                queue.Enqueue(request);
            }
        }

        private void flushQueue(bool failOldRequests = true)
        {
            lock (queue)
            {
                var oldQueueRequests = queue.ToArray();

                queue.Clear();

                if (failOldRequests)
                {
                    foreach (var req in oldQueueRequests)
                        req.Fail(new WebException($@"Request failed from flush operation (state {state.Value})"));
                }
            }
        }

        public void Logout()
        {
            password = null;
            SecondFactorCode = null;
            authentication.Clear();

            // Scheduled prior to state change such that the state changed event is invoked with the correct user and their friends present
            Schedule(() =>
            {
                setLocalUser(createGuestUser());
                friends.Clear();
            });

            state.Value = APIState.Offline;
            flushQueue();
        }

        public void UpdateStatistics(UserStatistics newStatistics)
        {
            statistics.Value = newStatistics;

            if (IsLoggedIn)
                localUser.Value.Statistics = newStatistics;
        }

        private static APIUser createGuestUser() => new GuestUser();

        private void setLocalUser(APIUser user) => Scheduler.Add(() =>
        {
            localUser.Value = user;
            statistics.Value = user.Statistics;
        }, false);

        protected override void Dispose(bool isDisposing)
        {
            base.Dispose(isDisposing);

            flushQueue();
            cancellationToken.Cancel();
            webSocket?.DisposeAsync().AsTask().WaitSafely();
        }
    }

    internal class GuestUser : APIUser
    {
        public GuestUser()
        {
            Username = @"Guest";
            Id = SYSTEM_USER_ID;
        }
    }

    public enum APIState
    {
        /// <summary>
        /// We cannot login (not enough credentials).
        /// </summary>
        Offline,

        /// <summary>
        /// We are having connectivity issues.
        /// </summary>
        Failing,

        /// <summary>
        /// Waiting on second factor authentication.
        /// </summary>
        RequiresSecondFactorAuth,

        /// <summary>
        /// We are in the process of (re-)connecting.
        /// </summary>
        Connecting,

        /// <summary>
        /// We are online.
        /// </summary>
        Online
    }
}<|MERGE_RESOLUTION|>--- conflicted
+++ resolved
@@ -11,10 +11,8 @@
 using System.Net.Sockets;
 using System.Threading;
 using System.Threading.Tasks;
-using JetBrains.Annotations;
 using Newtonsoft.Json.Linq;
 using osu.Framework.Bindables;
-using osu.Framework.Extensions;
 using osu.Framework.Extensions.ExceptionExtensions;
 using osu.Framework.Extensions.ObjectExtensions;
 using osu.Framework.Graphics;
@@ -80,11 +78,6 @@
 
         private readonly Logger log;
 
-        private string webSocketEndpointUrl;
-
-        [CanBeNull]
-        private OsuClientWebSocket webSocket;
-
         public APIAccess(OsuGameBase game, OsuConfigManager config, EndpointConfiguration endpointConfiguration, string versionHash)
         {
             this.game = game;
@@ -93,11 +86,7 @@
 
             APIEndpointUrl = endpointConfiguration.APIEndpointUrl;
             WebsiteRootUrl = endpointConfiguration.WebsiteRootUrl;
-<<<<<<< HEAD
-            webSocketEndpointUrl = endpointConfiguration.NotificationsWebSocketEndpointUrl;
-=======
             NotificationsClient = new WebSocketNotificationsClientConnector(this);
->>>>>>> c463aa5b
 
             authentication = new OAuth(endpointConfiguration.APIClientID, endpointConfiguration.APIClientSecret, APIEndpointUrl);
             log = Logger.GetLogger(LoggingTarget.Network);
@@ -374,33 +363,11 @@
 
             state.Value = APIState.RequiresSecondFactorAuth;
 
-            try
-            {
-                webSocket?.DisposeAsync().AsTask().WaitSafely();
-                var newSocket = new OsuClientWebSocket(this, webSocketEndpointUrl);
-                newSocket.MessageReceived += async msg =>
-                {
-                    if (msg.Event == @"verified")
-                    {
-                        state.Value = APIState.Online;
-                        await newSocket.DisposeAsync().ConfigureAwait(false);
-                        if (webSocket == newSocket)
-                            webSocket = null;
-                    }
-                };
-                newSocket.Closed += ex =>
-                {
-                    Logger.Error(ex, "Connection with account verification endpoint closed unexpectedly. Please supply account verification code manually.", LoggingTarget.Network);
-                    return Task.CompletedTask;
-                };
-                webSocket = newSocket;
-
-                webSocket.ConnectAsync(cancellationToken.Token).WaitSafely();
-            }
-            catch (Exception ex)
-            {
-                Logger.Error(ex, "Failed to set up connection with account verification endpoint. Please supply account verification code manually.", LoggingTarget.Network);
-            }
+            NotificationsClient.MessageReceived += msg =>
+            {
+                if (msg.Event == @"verified")
+                    state.Value = APIState.Online;
+            };
         }
 
         public void AuthenticateSecondFactor(string code)
@@ -631,7 +598,6 @@
 
             flushQueue();
             cancellationToken.Cancel();
-            webSocket?.DisposeAsync().AsTask().WaitSafely();
         }
     }
 
