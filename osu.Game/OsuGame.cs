--- conflicted
+++ resolved
@@ -386,11 +386,7 @@
                 Beatmap.Value = BeatmapManager.GetWorkingBeatmap(databasedBeatmap);
 
                 screen.Push(new ReplayPlayerLoader(databasedScore));
-<<<<<<< HEAD
-            }, $"watch {databasedScoreInfo}", new[] { typeof(PlaySongSelect) });
-=======
-            });
->>>>>>> 6b24b768
+            }, new[] { typeof(PlaySongSelect) });
         }
 
         protected virtual Loader CreateLoader() => new Loader();
