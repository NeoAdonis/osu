<<<<<<< HEAD
﻿// Copyright (c) 2007-2018 ppy Pty Ltd <contact@ppy.sh>.
// Licensed under the MIT Licence - https://raw.githubusercontent.com/ppy/osu/master/LICENCE

using osu.Framework.Allocation;
using osu.Framework.Graphics;
using osu.Game.Configuration;
using osu.Game.Graphics.UserInterface;

namespace osu.Game.Overlays.Settings.Sections.Gameplay
{
    public class SongSelectSettings : SettingsSubsection
    {
        protected override string Header => "Song Select";

        [BackgroundDependencyLoader]
        private void load(OsuConfigManager config)
        {
            Children = new Drawable[]
            {
                new SettingsCheckbox
                {
                    LabelText = "Right click to scroll",
                    Bindable = config.GetBindable<bool>(OsuSetting.SelectScrollRightClick),
                },
                new SettingsCheckbox
                {
                    LabelText = "Show converted beatmaps",
                    Bindable = config.GetBindable<bool>(OsuSetting.ShowConvertedBeatmaps),
                },
                new SettingsSlider<double, StarSlider>
                {
                    LabelText = "Display beatmaps from",
                    Bindable = config.GetBindable<double>(OsuSetting.DisplayStarsMinimum),
                    KeyboardStep = 1f
                },
                new SettingsSlider<double, StarSlider>
                {
                    LabelText = "up to",
                    Bindable = config.GetBindable<double>(OsuSetting.DisplayStarsMaximum),
                    KeyboardStep = 1f
                },
                new SettingsEnumDropdown<RandomSelectAlgorithm>
                {
                    LabelText = "Random selection algorithm",
                    Bindable = config.GetBindable<RandomSelectAlgorithm>(OsuSetting.RandomSelectAlgorithm),
                }
            };
        }

        private class StarSlider : OsuSliderBar<double>
        {
            public override string TooltipText => Current.Value.ToString(@"0.## stars");
        }
    }
}
=======
﻿// Copyright (c) 2007-2018 ppy Pty Ltd <contact@ppy.sh>.
// Licensed under the MIT Licence - https://raw.githubusercontent.com/ppy/osu/master/LICENCE

using osu.Framework.Allocation;
using osu.Framework.Graphics;
using osu.Game.Configuration;
using osu.Game.Graphics.UserInterface;

namespace osu.Game.Overlays.Settings.Sections.Gameplay
{
    public class SongSelectSettings : SettingsSubsection
    {
        protected override string Header => "Song Select";

        [BackgroundDependencyLoader]
        private void load(OsuConfigManager config)
        {
            Children = new Drawable[]
            {
                new SettingsCheckbox
                {
                    LabelText = "Show converted beatmaps",
                    Bindable = config.GetBindable<bool>(OsuSetting.ShowConvertedBeatmaps),
                },
                new SettingsSlider<double, StarSlider>
                {
                    LabelText = "Display beatmaps from",
                    Bindable = config.GetBindable<double>(OsuSetting.DisplayStarsMinimum),
                    KeyboardStep = 1f
                },
                new SettingsSlider<double, StarSlider>
                {
                    LabelText = "up to",
                    Bindable = config.GetBindable<double>(OsuSetting.DisplayStarsMaximum),
                    KeyboardStep = 1f
                },
                new SettingsEnumDropdown<RandomSelectAlgorithm>
                {
                    LabelText = "Random selection algorithm",
                    Bindable = config.GetBindable<RandomSelectAlgorithm>(OsuSetting.RandomSelectAlgorithm),
                }
            };
        }

        private class StarSlider : OsuSliderBar<double>
        {
            public override string TooltipText => Current.Value.ToString(@"0.## stars");
        }
    }
}
>>>>>>> 632befb2
<|MERGE_RESOLUTION|>--- conflicted
+++ resolved
@@ -1,4 +1,3 @@
-<<<<<<< HEAD
 ﻿// Copyright (c) 2007-2018 ppy Pty Ltd <contact@ppy.sh>.
 // Licensed under the MIT Licence - https://raw.githubusercontent.com/ppy/osu/master/LICENCE
 
@@ -53,56 +52,4 @@
             public override string TooltipText => Current.Value.ToString(@"0.## stars");
         }
     }
-}
-=======
-﻿// Copyright (c) 2007-2018 ppy Pty Ltd <contact@ppy.sh>.
-// Licensed under the MIT Licence - https://raw.githubusercontent.com/ppy/osu/master/LICENCE
-
-using osu.Framework.Allocation;
-using osu.Framework.Graphics;
-using osu.Game.Configuration;
-using osu.Game.Graphics.UserInterface;
-
-namespace osu.Game.Overlays.Settings.Sections.Gameplay
-{
-    public class SongSelectSettings : SettingsSubsection
-    {
-        protected override string Header => "Song Select";
-
-        [BackgroundDependencyLoader]
-        private void load(OsuConfigManager config)
-        {
-            Children = new Drawable[]
-            {
-                new SettingsCheckbox
-                {
-                    LabelText = "Show converted beatmaps",
-                    Bindable = config.GetBindable<bool>(OsuSetting.ShowConvertedBeatmaps),
-                },
-                new SettingsSlider<double, StarSlider>
-                {
-                    LabelText = "Display beatmaps from",
-                    Bindable = config.GetBindable<double>(OsuSetting.DisplayStarsMinimum),
-                    KeyboardStep = 1f
-                },
-                new SettingsSlider<double, StarSlider>
-                {
-                    LabelText = "up to",
-                    Bindable = config.GetBindable<double>(OsuSetting.DisplayStarsMaximum),
-                    KeyboardStep = 1f
-                },
-                new SettingsEnumDropdown<RandomSelectAlgorithm>
-                {
-                    LabelText = "Random selection algorithm",
-                    Bindable = config.GetBindable<RandomSelectAlgorithm>(OsuSetting.RandomSelectAlgorithm),
-                }
-            };
-        }
-
-        private class StarSlider : OsuSliderBar<double>
-        {
-            public override string TooltipText => Current.Value.ToString(@"0.## stars");
-        }
-    }
-}
->>>>>>> 632befb2
+}