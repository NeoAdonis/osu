// Copyright (c) ppy Pty Ltd <contact@ppy.sh>. Licensed under the MIT Licence.
// See the LICENCE file in the repository root for full licence text.

using System;
using System.Collections.Generic;
using System.Diagnostics;
using System.Linq;
using osu.Framework.Allocation;
using osu.Framework.Audio;
using osu.Framework.Audio.Sample;
using osu.Framework.Bindables;
using osu.Framework.Graphics;
using osu.Framework.Graphics.Containers;
using osu.Framework.Graphics.Cursor;
using osu.Framework.Input;
using osu.Framework.Input.Bindings;
using osu.Framework.Input.Events;
using osu.Framework.Localisation;
using osu.Framework.Utils;
using osu.Game.Audio;
using osu.Game.Beatmaps;
using osu.Game.Configuration;
using osu.Game.Graphics;
using osu.Game.Graphics.Containers;
using osu.Game.Graphics.Cursor;
using osu.Game.Graphics.UserInterface;
using osu.Game.Input.Bindings;
using osu.Game.Localisation;
using osu.Game.Rulesets.Mods;
using osu.Game.Screens.Footer;
using osu.Game.Utils;
using osuTK;
using osuTK.Graphics;
using osuTK.Input;

namespace osu.Game.Overlays.Mods
{
    public abstract partial class ModSelectOverlay : ShearedOverlayContainer, ISamplePlaybackDisabler, IKeyBindingHandler<PlatformAction>
    {
        public const int BUTTON_WIDTH = 200;

        protected override string PopInSampleName => "";
        protected override string PopOutSampleName => @"SongSelect/mod-select-overlay-pop-out";

        [Cached]
        public Bindable<IReadOnlyList<Mod>> SelectedMods { get; private set; } = new Bindable<IReadOnlyList<Mod>>(Array.Empty<Mod>());

        /// <summary>
        /// Contains a list of mods which <see cref="ModSelectOverlay"/> should read from to display effects on the selected beatmap.
        /// </summary>
        /// <remarks>
        /// This is different from <see cref="SelectedMods"/> in screens like online-play rooms, where there are required mods activated from the playlist.
        /// </remarks>
        public Bindable<IReadOnlyList<Mod>> ActiveMods { get; private set; } = new Bindable<IReadOnlyList<Mod>>(Array.Empty<Mod>());

        /// <summary>
        /// Contains a dictionary with the current <see cref="ModState"/> of all mods applicable for the current ruleset.
        /// </summary>
        /// <remarks>
        /// Contrary to <see cref="OsuGameBase.AvailableMods"/> and <see cref="globalAvailableMods"/>, the <see cref="Mod"/> instances
        /// inside the <see cref="ModState"/> objects are owned solely by this <see cref="ModSelectOverlay"/> instance.
        /// </remarks>
        public Bindable<Dictionary<ModType, IReadOnlyList<ModState>>> AvailableMods { get; } =
            new Bindable<Dictionary<ModType, IReadOnlyList<ModState>>>(new Dictionary<ModType, IReadOnlyList<ModState>>());

        private Func<Mod, bool> isValidMod = _ => true;

        /// <summary>
        /// A function determining whether each mod in the column should be displayed.
        /// A return value of <see langword="true"/> means that the mod is not filtered and therefore its corresponding panel should be displayed.
        /// A return value of <see langword="false"/> means that the mod is filtered out and therefore its corresponding panel should be hidden.
        /// </summary>
        public Func<Mod, bool> IsValidMod
        {
            get => isValidMod;
            set
            {
                isValidMod = value ?? throw new ArgumentNullException(nameof(value));
                filterMods();
            }
        }

        public string SearchTerm
        {
            get => SearchTextBox.Current.Value;
            set => SearchTextBox.Current.Value = value;
        }

        public ShearedSearchTextBox SearchTextBox { get; private set; } = null!;

        /// <summary>
        /// Whether per-mod customisation controls are visible.
        /// </summary>
        protected virtual bool AllowCustomisation => true;

        /// <summary>
        /// Whether the column with available mod presets should be shown.
        /// </summary>
        protected virtual bool ShowPresets => false;

        protected virtual ModColumn CreateModColumn(ModType modType) => new ModColumn(modType, false);

        protected virtual IReadOnlyList<Mod> ComputeNewModsFromSelection(IReadOnlyList<Mod> oldSelection, IReadOnlyList<Mod> newSelection) => newSelection;

        protected virtual IReadOnlyList<Mod> ComputeActiveMods() => SelectedMods.Value;

<<<<<<< HEAD
=======
        protected virtual IEnumerable<ShearedButton> CreateFooterButtons()
        {
            yield return deselectAllModsButton = new DeselectAllModsButton(this);
        }

>>>>>>> 13c83708
        private readonly Bindable<Dictionary<ModType, IReadOnlyList<Mod>>> globalAvailableMods = new Bindable<Dictionary<ModType, IReadOnlyList<Mod>>>();

        public IEnumerable<ModState> AllAvailableMods => AvailableMods.Value.SelectMany(pair => pair.Value);

        private Bindable<bool> textSearchStartsActive = null!;

        private ColumnScrollContainer columnScroll = null!;
        private ColumnFlowContainer columnFlow = null!;

        private Container aboveColumnsContent = null!;
<<<<<<< HEAD
        private ModCustomisationPanel customisationPanel = null!;

        protected virtual SelectAllModsButton? SelectAllModsButton => null;
=======
        private RankingInformationDisplay? rankingInformationDisplay;
        private BeatmapAttributesDisplay? beatmapAttributesDisplay;
        private ModCustomisationPanel customisationPanel = null!;

        protected ShearedButton BackButton { get; private set; } = null!;
        protected SelectAllModsButton? SelectAllModsButton { get; set; }
>>>>>>> 13c83708

        private Sample? columnAppearSample;

        public readonly Bindable<WorkingBeatmap?> Beatmap = new Bindable<WorkingBeatmap?>();

        [Resolved]
        private ScreenFooter? footer { get; set; }

        protected ModSelectOverlay(OverlayColourScheme colourScheme = OverlayColourScheme.Green)
            : base(colourScheme)
        {
        }

        [BackgroundDependencyLoader]
        private void load(OsuGameBase game, OsuColour colours, AudioManager audio, OsuConfigManager configManager)
        {
            Header.Title = ModSelectOverlayStrings.ModSelectTitle;
            Header.Description = ModSelectOverlayStrings.ModSelectDescription;

            columnAppearSample = audio.Samples.Get(@"SongSelect/mod-column-pop-in");

            MainAreaContent.Add(new OsuContextMenuContainer
            {
                RelativeSizeAxes = Axes.Both,
                Child = new PopoverContainer
                {
                    RelativeSizeAxes = Axes.Both,
                    Children = new Drawable[]
                    {
                        new Container
                        {
                            Padding = new MarginPadding
                            {
                                Top = RankingInformationDisplay.HEIGHT + PADDING,
                                Bottom = PADDING
                            },
                            RelativeSizeAxes = Axes.Both,
                            RelativePositionAxes = Axes.Both,
                            Children = new Drawable[]
                            {
                                columnScroll = new ColumnScrollContainer
                                {
                                    RelativeSizeAxes = Axes.Both,
                                    Masking = false,
                                    ClampExtension = 100,
                                    ScrollbarOverlapsContent = false,
                                    Child = columnFlow = new ColumnFlowContainer
                                    {
                                        Anchor = Anchor.BottomLeft,
                                        Origin = Anchor.BottomLeft,
                                        Direction = FillDirection.Horizontal,
                                        Shear = new Vector2(OsuGame.SHEAR, 0),
                                        RelativeSizeAxes = Axes.Y,
                                        AutoSizeAxes = Axes.X,
                                        Margin = new MarginPadding { Horizontal = 70 },
                                        Padding = new MarginPadding { Bottom = 10 },
                                        ChildrenEnumerable = createColumns()
                                    }
                                }
                            }
                        },
                        aboveColumnsContent = new Container
                        {
                            RelativeSizeAxes = Axes.Both,
                            Padding = new MarginPadding { Horizontal = 100, Bottom = 15f },
                            Children = new Drawable[]
                            {
                                SearchTextBox = new ShearedSearchTextBox
<<<<<<< HEAD
                                {
                                    HoldFocus = false,
                                    Width = 300,
                                },
                                customisationPanel = new ModCustomisationPanel
                                {
                                    Anchor = Anchor.TopRight,
                                    Origin = Anchor.TopRight,
                                    Width = 400,
=======
                                {
                                    HoldFocus = false,
                                    Width = 300,
                                },
                                customisationPanel = new ModCustomisationPanel
                                {
                                    Anchor = Anchor.TopRight,
                                    Origin = Anchor.TopRight,
                                    Width = 400,
                                    State = { Value = Visibility.Visible },
>>>>>>> 13c83708
                                }
                            }
                        }
                    },
                }
            });

            globalAvailableMods.BindTo(game.AvailableMods);

            textSearchStartsActive = configManager.GetBindable<bool>(OsuSetting.ModSelectTextSearchStartsActive);
        }

        public override void Hide()
        {
            base.Hide();

            // clear search for next user interaction with mod overlay
            SearchTextBox.Current.Value = string.Empty;
        }

        protected override void LoadComplete()
        {
            // this is called before base call so that the mod state is populated early, and the transition in `PopIn()` can play out properly.
            globalAvailableMods.BindValueChanged(_ => createLocalMods(), true);

            base.LoadComplete();

            State.BindValueChanged(_ => samplePlaybackDisabled.Value = State.Value == Visibility.Hidden, true);

            // This is an optimisation to prevent refreshing the available settings controls when it can be
            // reasonably assumed that the settings panel is never to be displayed (e.g. FreeModSelectOverlay).
            if (AllowCustomisation)
                ((IBindable<IReadOnlyList<Mod>>)customisationPanel.SelectedMods).BindTo(SelectedMods);

            SelectedMods.BindValueChanged(_ =>
            {
                updateFromExternalSelection();
                updateCustomisation();

                ActiveMods.Value = ComputeActiveMods();
            }, true);

<<<<<<< HEAD
=======
            ActiveMods.BindValueChanged(_ =>
            {
                updateOverlayInformation();

                modSettingChangeTracker?.Dispose();

                if (AllowCustomisation)
                {
                    // Importantly, use ActiveMods.Value here (and not the ValueChanged NewValue) as the latter can
                    // potentially be stale, due to complexities in the way change trackers work.
                    //
                    // See https://github.com/ppy/osu/pull/23284#issuecomment-1529056988
                    modSettingChangeTracker = new ModSettingChangeTracker(ActiveMods.Value);
                    modSettingChangeTracker.SettingChanged += _ => updateOverlayInformation();
                }
            }, true);

>>>>>>> 13c83708
            customisationPanel.Expanded.BindValueChanged(_ => updateCustomisationVisualState(), true);

            SearchTextBox.Current.BindValueChanged(query =>
            {
                foreach (var column in columnFlow.Columns)
                    column.SearchTerm = query.NewValue;
            }, true);

            // Start scrolling from the end, to give the user a sense that
            // there is more horizontal content available.
            ScheduleAfterChildren(() =>
            {
                columnScroll.ScrollToEnd(false);
                columnScroll.ScrollTo(0);
            });
        }

        private ModSelectFooterContent? currentFooterContent;

        public override Drawable CreateFooterContent() => currentFooterContent = new ModSelectFooterContent(this)
        {
            Beatmap = { BindTarget = Beatmap },
            ActiveMods = { BindTarget = ActiveMods },
        };

        private static readonly LocalisableString input_search_placeholder = Resources.Localisation.Web.CommonStrings.InputSearch;
        private static readonly LocalisableString tab_to_search_placeholder = ModSelectOverlayStrings.TabToSearch;

        protected override void Update()
        {
            base.Update();

            SearchTextBox.PlaceholderText = SearchTextBox.HasFocus ? input_search_placeholder : tab_to_search_placeholder;
<<<<<<< HEAD
            aboveColumnsContent.Padding = aboveColumnsContent.Padding with { Bottom = currentFooterContent?.DisplaysStackedVertically == true ? 75f : 15f };
=======

            if (beatmapAttributesDisplay != null)
            {
                float rightEdgeOfLastButton = footerButtonFlow[^1].ScreenSpaceDrawQuad.TopRight.X;

                // this is cheating a bit; the 640 value is hardcoded based on how wide the expanded panel _generally_ is.
                // due to the transition applied, the raw screenspace quad of the panel cannot be used, as it will trigger an ugly feedback cycle of expanding and collapsing.
                float projectedLeftEdgeOfExpandedBeatmapAttributesDisplay = footerButtonFlow.ToScreenSpace(footerButtonFlow.DrawSize - new Vector2(640, 0)).X;

                bool screenIsntWideEnough = rightEdgeOfLastButton > projectedLeftEdgeOfExpandedBeatmapAttributesDisplay;

                // only update preview panel's collapsed state after we are fully visible, to ensure all the buttons are where we expect them to be.
                if (Alpha == 1)
                    beatmapAttributesDisplay.Collapsed.Value = screenIsntWideEnough;

                footerContentFlow.LayoutDuration = 200;
                footerContentFlow.LayoutEasing = Easing.OutQuint;
                footerContentFlow.Direction = screenIsntWideEnough ? FillDirection.Vertical : FillDirection.Horizontal;
                aboveColumnsContent.Padding = aboveColumnsContent.Padding with { Bottom = screenIsntWideEnough ? 70f : 15f };
            }
>>>>>>> 13c83708
        }

        /// <summary>
        /// Select all visible mods in all columns.
        /// </summary>
        public void SelectAll()
        {
            foreach (var column in columnFlow.Columns.OfType<ModColumn>())
                column.SelectAll();
        }

        /// <summary>
        /// Deselect all visible mods in all columns.
        /// </summary>
        public void DeselectAll()
        {
            foreach (var column in columnFlow.Columns.OfType<ModColumn>())
                column.DeselectAll();
        }

        private IEnumerable<ColumnDimContainer> createColumns()
        {
            if (ShowPresets)
            {
                yield return new ColumnDimContainer(new ModPresetColumn
                {
                    Margin = new MarginPadding { Right = 10 }
                });
            }

            yield return createModColumnContent(ModType.DifficultyReduction);
            yield return createModColumnContent(ModType.DifficultyIncrease);
            yield return createModColumnContent(ModType.Automation);
            yield return createModColumnContent(ModType.Conversion);
            yield return createModColumnContent(ModType.Fun);
        }

        private ColumnDimContainer createModColumnContent(ModType modType)
        {
            var column = CreateModColumn(modType).With(column =>
            {
                // spacing applied here rather than via `columnFlow.Spacing` to avoid uneven gaps when some of the columns are hidden.
                column.Margin = new MarginPadding { Right = 10 };
            });

            return new ColumnDimContainer(column);
        }

        private void createLocalMods()
        {
            var newLocalAvailableMods = new Dictionary<ModType, IReadOnlyList<ModState>>();

            foreach (var (modType, mods) in globalAvailableMods.Value)
            {
                var modStates = mods.SelectMany(ModUtils.FlattenMod)
                                    .Select(mod => new ModState(mod.DeepClone()))
                                    .ToArray();

                foreach (var modState in modStates)
                    modState.Active.BindValueChanged(_ => updateFromInternalSelection());

                newLocalAvailableMods[modType] = modStates;
            }

            AvailableMods.Value = newLocalAvailableMods;
            filterMods();

            foreach (var column in columnFlow.Columns.OfType<ModColumn>())
                column.AvailableMods = AvailableMods.Value.GetValueOrDefault(column.ModType, Array.Empty<ModState>());
        }

        private void filterMods()
        {
            foreach (var modState in AllAvailableMods)
                modState.ValidForSelection.Value = modState.Mod.Type != ModType.System && modState.Mod.HasImplementation && IsValidMod.Invoke(modState.Mod);
        }

        private void updateCustomisation()
        {
            if (!AllowCustomisation)
                return;

            bool anyCustomisableModActive = false;
            bool anyModPendingConfiguration = false;

            foreach (var modState in AllAvailableMods)
            {
                anyCustomisableModActive |= modState.Active.Value && modState.Mod.GetSettingsSourceProperties().Any();
                anyModPendingConfiguration |= modState.PendingConfiguration;
                modState.PendingConfiguration = false;
            }

            if (anyCustomisableModActive)
            {
<<<<<<< HEAD
                customisationPanel.Show();
=======
                customisationPanel.Enabled.Value = true;
>>>>>>> 13c83708

                if (anyModPendingConfiguration)
                    customisationPanel.Expanded.Value = true;
            }
            else
            {
                customisationPanel.Expanded.Value = false;
<<<<<<< HEAD
                customisationPanel.Hide();
=======
                customisationPanel.Enabled.Value = false;
>>>>>>> 13c83708
            }
        }

        private void updateCustomisationVisualState()
        {
            if (customisationPanel.Expanded.Value)
            {
                columnScroll.FadeColour(OsuColour.Gray(0.5f), 400, Easing.OutQuint);
                SearchTextBox.FadeColour(OsuColour.Gray(0.5f), 400, Easing.OutQuint);
                SearchTextBox.KillFocus();
            }
            else
            {
                columnScroll.FadeColour(Color4.White, 400, Easing.OutQuint);
                SearchTextBox.FadeColour(Color4.White, 400, Easing.OutQuint);
                setTextBoxFocus(textSearchStartsActive.Value);
            }
        }

        /// <summary>
        /// This flag helps to determine the source of changes to <see cref="SelectedMods"/>.
        /// If the value is false, then <see cref="SelectedMods"/> are changing due to a user selection on the UI.
        /// If the value is true, then <see cref="SelectedMods"/> are changing due to an external <see cref="SelectedMods"/> change.
        /// </summary>
        private bool externalSelectionUpdateInProgress;

        private void updateFromExternalSelection()
        {
            if (externalSelectionUpdateInProgress)
                return;

            externalSelectionUpdateInProgress = true;

            var newSelection = new List<Mod>();

            foreach (var modState in AllAvailableMods)
            {
                var matchingSelectedMod = SelectedMods.Value.SingleOrDefault(selected => selected.GetType() == modState.Mod.GetType());

                if (matchingSelectedMod != null)
                {
                    modState.Mod.CopyFrom(matchingSelectedMod);
                    modState.Active.Value = true;
                    newSelection.Add(modState.Mod);
                }
                else
                {
                    modState.Mod.ResetSettingsToDefaults();
                    modState.Active.Value = false;
                }
            }

            SelectedMods.Value = newSelection;

            externalSelectionUpdateInProgress = false;
        }

        private void updateFromInternalSelection()
        {
            if (externalSelectionUpdateInProgress)
                return;

            var candidateSelection = AllAvailableMods.Where(modState => modState.Active.Value)
                                                     .Select(modState => modState.Mod)
                                                     .ToArray();

            SelectedMods.Value = ComputeNewModsFromSelection(SelectedMods.Value, candidateSelection);
        }

        #region Transition handling

        private const float distance = 700;

        protected override void PopIn()
        {
            const double fade_in_duration = 400;

            base.PopIn();

            aboveColumnsContent
                .FadeIn(fade_in_duration, Easing.OutQuint)
                .MoveToY(0, fade_in_duration, Easing.OutQuint);

            int nonFilteredColumnCount = 0;

            for (int i = 0; i < columnFlow.Count; i++)
            {
                var column = columnFlow[i].Column;

                bool allFiltered = column is ModColumn modColumn && modColumn.AvailableMods.All(modState => !modState.Visible);

                double delay = allFiltered ? 0 : nonFilteredColumnCount * 30;
                double duration = allFiltered ? 0 : fade_in_duration;
                float startingYPosition = 0;
                if (!allFiltered)
                    startingYPosition = nonFilteredColumnCount % 2 == 0 ? -distance : distance;

                column.TopLevelContent
                      .MoveToY(startingYPosition)
                      .Delay(delay)
                      .MoveToY(0, duration, Easing.OutQuint)
                      .FadeIn(duration, Easing.OutQuint);

                if (allFiltered)
                    continue;

                int columnNumber = nonFilteredColumnCount;
                Scheduler.AddDelayed(() =>
                {
                    var channel = columnAppearSample?.GetChannel();
                    if (channel == null) return;

                    // Still play sound effects for off-screen columns up to a certain point.
                    if (columnNumber > 5 && !column.Active.Value) return;

                    // use X position of the column on screen as a basis for panning the sample
                    float balance = column.Parent!.BoundingBox.Centre.X / RelativeToAbsoluteFactor.X;

                    // dip frequency and ramp volume of sample over the first 5 displayed columns
                    float progress = Math.Min(1, columnNumber / 5f);

                    channel.Frequency.Value = 1.3 - (progress * 0.3) + RNG.NextDouble(0.1);
                    channel.Volume.Value = Math.Max(progress, 0.2);
                    channel.Balance.Value = -1 + balance * 2;
                    channel.Play();
                }, delay);

                nonFilteredColumnCount += 1;
            }

            setTextBoxFocus(textSearchStartsActive.Value);
        }

        protected override void PopOut()
        {
            const double fade_out_duration = 500;

            base.PopOut();

            aboveColumnsContent
                .FadeOut(fade_out_duration / 2, Easing.OutQuint)
                .MoveToY(-distance, fade_out_duration / 2, Easing.OutQuint);

            int nonFilteredColumnCount = 0;

            for (int i = 0; i < columnFlow.Count; i++)
            {
                var column = columnFlow[i].Column;

                bool allFiltered = false;

                if (column is ModColumn modColumn)
                {
                    allFiltered = modColumn.AvailableMods.All(modState => !modState.Visible);
                    modColumn.FlushPendingSelections();
                }

                double duration = allFiltered ? 0 : fade_out_duration;
                float newYPosition = 0;
                if (!allFiltered)
                    newYPosition = nonFilteredColumnCount % 2 == 0 ? -distance : distance;

                column.TopLevelContent
                      .MoveToY(newYPosition, duration, Easing.OutQuint)
                      .FadeOut(duration, Easing.OutQuint);

                if (!allFiltered)
                    nonFilteredColumnCount += 1;
            }

            customisationPanel.Expanded.Value = false;
        }

        #endregion

        #region Input handling

        public override bool OnPressed(KeyBindingPressEvent<GlobalAction> e)
        {
            if (e.Repeat)
                return false;

            switch (e.Action)
            {
                // If the customisation panel is expanded, the back action will be handled by it first.
                case GlobalAction.Back:
                // This is handled locally here because this overlay is being registered at the game level
                // and therefore takes away keyboard focus from the screen stack.
                case GlobalAction.ToggleModSelection:
                    hideOverlay();
                    return true;

                // This is handled locally here due to conflicts in input handling between the search text box and the deselect all mods button.
                // Attempting to handle this action locally in both places leads to a possible scenario
                // wherein activating the binding will both change the contents of the search text box and deselect all mods.
                case GlobalAction.DeselectAllMods:
                {
                    if (!SearchTextBox.HasFocus && !customisationPanel.Expanded.Value)
                    {
                        currentFooterContent?.DeselectAllModsButton?.TriggerClick();
                        return true;
                    }

                    break;
                }

                case GlobalAction.Select:
                {
                    // Pressing select should select first filtered mod if a search is in progress.
                    // If there is no search in progress, it should exit the dialog (a bit weird, but this is the expectation from stable).
                    if (string.IsNullOrEmpty(SearchTerm))
                    {
                        hideOverlay();
                        return true;
                    }

                    ModState? firstMod = columnFlow.Columns.OfType<ModColumn>().FirstOrDefault(m => m.IsPresent)?.AvailableMods.FirstOrDefault(x => x.Visible);

                    if (firstMod is not null)
                    {
                        firstMod.Active.Value = !firstMod.Active.Value;
                        SearchTextBox.SelectAll();
                    }

                    return true;
                }
            }

            return base.OnPressed(e);

<<<<<<< HEAD
            void hideOverlay() => footer?.BackButton.TriggerClick();
=======
            void hideOverlay() => BackButton.TriggerClick();
>>>>>>> 13c83708
        }

        /// <inheritdoc cref="IKeyBindingHandler{PlatformAction}"/>
        /// <remarks>
        /// This is handled locally here due to conflicts in input handling between the search text box and the select all mods button.
        /// Attempting to handle this action locally in both places leads to a possible scenario
        /// wherein activating the "select all" platform binding will both select all text in the search box and select all mods.
        /// </remarks>
        public bool OnPressed(KeyBindingPressEvent<PlatformAction> e)
        {
            if (e.Repeat || e.Action != PlatformAction.SelectAll || SelectAllModsButton == null)
                return false;

            SelectAllModsButton.TriggerClick();
            return true;
        }

        public void OnReleased(KeyBindingReleaseEvent<PlatformAction> e)
        {
        }

        protected override bool OnKeyDown(KeyDownEvent e)
        {
            if (e.Repeat || e.Key != Key.Tab)
                return false;

            if (customisationPanel.Expanded.Value)
                return true;

            // TODO: should probably eventually support typical platform search shortcuts (`Ctrl-F`, `/`)
            setTextBoxFocus(!SearchTextBox.HasFocus);
            return true;
        }

        private void setTextBoxFocus(bool focus)
        {
            if (focus)
                SearchTextBox.TakeFocus();
            else
                SearchTextBox.KillFocus();
        }

        #endregion

        #region Sample playback control

        private readonly Bindable<bool> samplePlaybackDisabled = new BindableBool(true);
        IBindable<bool> ISamplePlaybackDisabler.SamplePlaybackDisabled => samplePlaybackDisabled;

        #endregion

        /// <summary>
        /// Manages horizontal scrolling of mod columns, along with the "active" states of each column based on visibility.
        /// </summary>
        [Cached]
        internal partial class ColumnScrollContainer : OsuScrollContainer<ColumnFlowContainer>
        {
            public ColumnScrollContainer()
                : base(Direction.Horizontal)
            {
            }

            protected override void Update()
            {
                base.Update();

                // the bounds below represent the horizontal range of scroll items to be considered fully visible/active, in the scroll's internal coordinate space.
                // note that clamping is applied to the left scroll bound to ensure scrolling past extents does not change the set of active columns.
                float leftVisibleBound = Math.Clamp(Current, 0, ScrollableExtent);
                float rightVisibleBound = leftVisibleBound + DrawWidth;

                // if a movement is occurring at this time, the bounds below represent the full range of columns that the scroll movement will encompass.
                // this will be used to ensure that columns do not change state from active to inactive back and forth until they are fully scrolled past.
                float leftMovementBound = Math.Min(Current, Target);
                float rightMovementBound = Math.Max(Current, Target) + DrawWidth;

                foreach (var column in Child)
                {
                    // DrawWidth/DrawPosition do not include shear effects, and we want to know the full extents of the columns post-shear,
                    // so we have to manually compensate.
                    var topLeft = column.ToSpaceOfOtherDrawable(Vector2.Zero, ScrollContent);
                    var bottomRight = column.ToSpaceOfOtherDrawable(new Vector2(column.DrawWidth - column.DrawHeight * OsuGame.SHEAR, 0), ScrollContent);

                    bool isCurrentlyVisible = Precision.AlmostBigger(topLeft.X, leftVisibleBound)
                                              && Precision.DefinitelyBigger(rightVisibleBound, bottomRight.X);
                    bool isBeingScrolledToward = Precision.AlmostBigger(topLeft.X, leftMovementBound)
                                                 && Precision.DefinitelyBigger(rightMovementBound, bottomRight.X);

                    column.Active.Value = isCurrentlyVisible || isBeingScrolledToward;
                }
            }
        }

        /// <summary>
        /// Manages layout of mod columns.
        /// </summary>
        internal partial class ColumnFlowContainer : FillFlowContainer<ColumnDimContainer>
        {
            public IEnumerable<ModSelectColumn> Columns => Children.Select(dimWrapper => dimWrapper.Column);

            public override void Add(ColumnDimContainer dimContainer)
            {
                base.Add(dimContainer);

                Debug.Assert(dimContainer != null);
                dimContainer.Column.Shear = Vector2.Zero;
            }
        }

        /// <summary>
        /// Encapsulates a column and provides dim and input blocking based on an externally managed "active" state.
        /// </summary>
        internal partial class ColumnDimContainer : Container
        {
            public ModSelectColumn Column { get; }

            /// <summary>
            /// Tracks whether this column is in an interactive state. Generally only the case when the column is on-screen.
            /// </summary>
            public readonly Bindable<bool> Active = new BindableBool();

            /// <summary>
            /// Invoked when the column is clicked while not active, requesting a scroll to be performed to bring it on-screen.
            /// </summary>
            public Action<ColumnDimContainer>? RequestScroll { get; set; }

            [Resolved]
            private OsuColour colours { get; set; } = null!;

            public ColumnDimContainer(ModSelectColumn column)
            {
                AutoSizeAxes = Axes.X;
                RelativeSizeAxes = Axes.Y;

                Child = Column = column;
                column.Active.BindTo(Active);
            }

            [BackgroundDependencyLoader]
            private void load(ColumnScrollContainer columnScroll)
            {
                RequestScroll = col => columnScroll.ScrollIntoView(col, extraScroll: 140);
            }

            protected override void LoadComplete()
            {
                base.LoadComplete();

                Active.BindValueChanged(_ => updateState(), true);
                FinishTransforms();
            }

            protected override bool RequiresChildrenUpdate
            {
                get
                {
                    bool result = base.RequiresChildrenUpdate;

                    if (Column is ModColumn modColumn)
                        result |= !modColumn.ItemsLoaded || modColumn.SelectionAnimationRunning;

                    return result;
                }
            }

            private void updateState()
            {
                Colour4 targetColour;

                if (Column.Active.Value)
                    targetColour = Colour4.White;
                else
                    targetColour = IsHovered ? colours.GrayC : colours.Gray8;

                this.FadeColour(targetColour, 800, Easing.OutQuint);
            }

            protected override bool OnClick(ClickEvent e)
            {
                if (!Active.Value)
                    RequestScroll?.Invoke(this);

                // Killing focus is done here because it's the only feasible place on ModSelectOverlay you can click on without triggering any action.
                Scheduler.Add(() => GetContainingFocusManager()!.ChangeFocus(null));

                return true;
            }

            protected override bool OnHover(HoverEvent e)
            {
                base.OnHover(e);
                updateState();
                return Active.Value;
            }

            protected override void OnHoverLost(HoverLostEvent e)
            {
                base.OnHoverLost(e);
                updateState();
            }
        }
    }
}<|MERGE_RESOLUTION|>--- conflicted
+++ resolved
@@ -104,14 +104,6 @@
 
         protected virtual IReadOnlyList<Mod> ComputeActiveMods() => SelectedMods.Value;
 
-<<<<<<< HEAD
-=======
-        protected virtual IEnumerable<ShearedButton> CreateFooterButtons()
-        {
-            yield return deselectAllModsButton = new DeselectAllModsButton(this);
-        }
-
->>>>>>> 13c83708
         private readonly Bindable<Dictionary<ModType, IReadOnlyList<Mod>>> globalAvailableMods = new Bindable<Dictionary<ModType, IReadOnlyList<Mod>>>();
 
         public IEnumerable<ModState> AllAvailableMods => AvailableMods.Value.SelectMany(pair => pair.Value);
@@ -122,18 +114,9 @@
         private ColumnFlowContainer columnFlow = null!;
 
         private Container aboveColumnsContent = null!;
-<<<<<<< HEAD
         private ModCustomisationPanel customisationPanel = null!;
 
         protected virtual SelectAllModsButton? SelectAllModsButton => null;
-=======
-        private RankingInformationDisplay? rankingInformationDisplay;
-        private BeatmapAttributesDisplay? beatmapAttributesDisplay;
-        private ModCustomisationPanel customisationPanel = null!;
-
-        protected ShearedButton BackButton { get; private set; } = null!;
-        protected SelectAllModsButton? SelectAllModsButton { get; set; }
->>>>>>> 13c83708
 
         private Sample? columnAppearSample;
 
@@ -202,17 +185,6 @@
                             Children = new Drawable[]
                             {
                                 SearchTextBox = new ShearedSearchTextBox
-<<<<<<< HEAD
-                                {
-                                    HoldFocus = false,
-                                    Width = 300,
-                                },
-                                customisationPanel = new ModCustomisationPanel
-                                {
-                                    Anchor = Anchor.TopRight,
-                                    Origin = Anchor.TopRight,
-                                    Width = 400,
-=======
                                 {
                                     HoldFocus = false,
                                     Width = 300,
@@ -223,7 +195,6 @@
                                     Origin = Anchor.TopRight,
                                     Width = 400,
                                     State = { Value = Visibility.Visible },
->>>>>>> 13c83708
                                 }
                             }
                         }
@@ -266,26 +237,6 @@
                 ActiveMods.Value = ComputeActiveMods();
             }, true);
 
-<<<<<<< HEAD
-=======
-            ActiveMods.BindValueChanged(_ =>
-            {
-                updateOverlayInformation();
-
-                modSettingChangeTracker?.Dispose();
-
-                if (AllowCustomisation)
-                {
-                    // Importantly, use ActiveMods.Value here (and not the ValueChanged NewValue) as the latter can
-                    // potentially be stale, due to complexities in the way change trackers work.
-                    //
-                    // See https://github.com/ppy/osu/pull/23284#issuecomment-1529056988
-                    modSettingChangeTracker = new ModSettingChangeTracker(ActiveMods.Value);
-                    modSettingChangeTracker.SettingChanged += _ => updateOverlayInformation();
-                }
-            }, true);
-
->>>>>>> 13c83708
             customisationPanel.Expanded.BindValueChanged(_ => updateCustomisationVisualState(), true);
 
             SearchTextBox.Current.BindValueChanged(query =>
@@ -319,30 +270,7 @@
             base.Update();
 
             SearchTextBox.PlaceholderText = SearchTextBox.HasFocus ? input_search_placeholder : tab_to_search_placeholder;
-<<<<<<< HEAD
             aboveColumnsContent.Padding = aboveColumnsContent.Padding with { Bottom = currentFooterContent?.DisplaysStackedVertically == true ? 75f : 15f };
-=======
-
-            if (beatmapAttributesDisplay != null)
-            {
-                float rightEdgeOfLastButton = footerButtonFlow[^1].ScreenSpaceDrawQuad.TopRight.X;
-
-                // this is cheating a bit; the 640 value is hardcoded based on how wide the expanded panel _generally_ is.
-                // due to the transition applied, the raw screenspace quad of the panel cannot be used, as it will trigger an ugly feedback cycle of expanding and collapsing.
-                float projectedLeftEdgeOfExpandedBeatmapAttributesDisplay = footerButtonFlow.ToScreenSpace(footerButtonFlow.DrawSize - new Vector2(640, 0)).X;
-
-                bool screenIsntWideEnough = rightEdgeOfLastButton > projectedLeftEdgeOfExpandedBeatmapAttributesDisplay;
-
-                // only update preview panel's collapsed state after we are fully visible, to ensure all the buttons are where we expect them to be.
-                if (Alpha == 1)
-                    beatmapAttributesDisplay.Collapsed.Value = screenIsntWideEnough;
-
-                footerContentFlow.LayoutDuration = 200;
-                footerContentFlow.LayoutEasing = Easing.OutQuint;
-                footerContentFlow.Direction = screenIsntWideEnough ? FillDirection.Vertical : FillDirection.Horizontal;
-                aboveColumnsContent.Padding = aboveColumnsContent.Padding with { Bottom = screenIsntWideEnough ? 70f : 15f };
-            }
->>>>>>> 13c83708
         }
 
         /// <summary>
@@ -437,11 +365,7 @@
 
             if (anyCustomisableModActive)
             {
-<<<<<<< HEAD
-                customisationPanel.Show();
-=======
                 customisationPanel.Enabled.Value = true;
->>>>>>> 13c83708
 
                 if (anyModPendingConfiguration)
                     customisationPanel.Expanded.Value = true;
@@ -449,11 +373,7 @@
             else
             {
                 customisationPanel.Expanded.Value = false;
-<<<<<<< HEAD
-                customisationPanel.Hide();
-=======
                 customisationPanel.Enabled.Value = false;
->>>>>>> 13c83708
             }
         }
 
@@ -684,11 +604,7 @@
 
             return base.OnPressed(e);
 
-<<<<<<< HEAD
             void hideOverlay() => footer?.BackButton.TriggerClick();
-=======
-            void hideOverlay() => BackButton.TriggerClick();
->>>>>>> 13c83708
         }
 
         /// <inheritdoc cref="IKeyBindingHandler{PlatformAction}"/>
