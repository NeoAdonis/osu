--- conflicted
+++ resolved
@@ -1,66 +1,62 @@
-﻿//Copyright (c) 2007-2016 ppy Pty Ltd <contact@ppy.sh>.
-//Licensed under the MIT Licence - https://raw.githubusercontent.com/ppy/osu/master/LICENCE
-
-using OpenTK;
-using OpenTK.Graphics;
-using OpenTK.Input;
-using osu.Framework;
-using osu.Framework.Graphics;
-<<<<<<< HEAD
-using osu.Framework.Graphics.Sprites;
-=======
-using osu.Framework.Graphics.Containers;
-using osu.Framework.Graphics.Drawables;
->>>>>>> b5142930
-using osu.Framework.Graphics.Transformations;
-using osu.Framework.Input;
-
-namespace osu.Game.Overlays
-{
-    public class Options : OverlayContainer
-    {
-        private const float width = 300;
-
-        public override void Load(BaseGame game)
-        {
-            base.Load(game);
-
-            Depth = float.MaxValue;
-            RelativeSizeAxes = Axes.Y;
-            Size = new Vector2(width, 1);
-            Position = new Vector2(-width, 0);
-
-            Children = new Drawable[]
-            {
-                new Box
-                {
-                    RelativeSizeAxes = Axes.Both,
-                    Colour = new Color4(0.1f, 0.1f, 0.1f, 0.9f)
-                }
-            };
-        }
-
-        protected override bool OnKeyDown(InputState state, KeyDownEventArgs args)
-        {
-            switch (args.Key)
-            {
-                case Key.Escape:
-                    if (State == Visibility.Hidden) return false;
-
-                    State = Visibility.Hidden;
-                    return true;
-            }
-            return base.OnKeyDown(state, args);
-        }
-
-        protected override void PopIn()
-        {
-            MoveToX(0, 300, EasingTypes.Out);
-        }
-
-        protected override void PopOut()
-        {
-            MoveToX(-width, 300, EasingTypes.Out);
-        }
-    }
-}
+﻿//Copyright (c) 2007-2016 ppy Pty Ltd <contact@ppy.sh>.
+//Licensed under the MIT Licence - https://raw.githubusercontent.com/ppy/osu/master/LICENCE
+
+using OpenTK;
+using OpenTK.Graphics;
+using OpenTK.Input;
+using osu.Framework;
+using osu.Framework.Graphics;
+using osu.Framework.Graphics.Containers;
+using osu.Framework.Graphics.Sprites;
+using osu.Framework.Graphics.Transformations;
+using osu.Framework.Input;
+
+namespace osu.Game.Overlays
+{
+    public class Options : OverlayContainer
+    {
+        private const float width = 300;
+
+        public override void Load(BaseGame game)
+        {
+            base.Load(game);
+
+            Depth = float.MaxValue;
+            RelativeSizeAxes = Axes.Y;
+            Size = new Vector2(width, 1);
+            Position = new Vector2(-width, 0);
+
+            Children = new Drawable[]
+            {
+                new Box
+                {
+                    RelativeSizeAxes = Axes.Both,
+                    Colour = new Color4(0.1f, 0.1f, 0.1f, 0.9f)
+                }
+            };
+        }
+
+        protected override bool OnKeyDown(InputState state, KeyDownEventArgs args)
+        {
+            switch (args.Key)
+            {
+                case Key.Escape:
+                    if (State == Visibility.Hidden) return false;
+
+                    State = Visibility.Hidden;
+                    return true;
+            }
+            return base.OnKeyDown(state, args);
+        }
+
+        protected override void PopIn()
+        {
+            MoveToX(0, 300, EasingTypes.Out);
+        }
+
+        protected override void PopOut()
+        {
+            MoveToX(-width, 300, EasingTypes.Out);
+        }
+    }
+}