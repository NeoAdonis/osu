<<<<<<< HEAD
﻿<Project Sdk="Microsoft.NET.Sdk">
  <Import Project="..\osu.Game.props" />
  <Import Project="..\OpenTK.props" />
  <PropertyGroup Label="Project">
    <TargetFramework>netstandard2.0</TargetFramework>
=======
﻿<?xml version="1.0" encoding="utf-8"?>
<Project DefaultTargets="Build" xmlns="http://schemas.microsoft.com/developer/msbuild/2003" ToolsVersion="14.0">
  <Import Project="..\osu.Game.props" />
  <PropertyGroup>
    <ProjectGuid>{2A66DD92-ADB1-4994-89E2-C94E04ACDA0D}</ProjectGuid>
    <Configuration Condition=" '$(Configuration)' == '' ">Debug</Configuration>
    <Platform Condition=" '$(Platform)' == '' ">AnyCPU</Platform>
>>>>>>> 442b234a
    <OutputType>Library</OutputType>
    <PlatformTarget>AnyCPU</PlatformTarget>
    <AllowUnsafeBlocks>true</AllowUnsafeBlocks>
<<<<<<< HEAD
    <Company>ppy Pty Ltd</Company>
    <Version>1.0.0.0</Version>
    <Copyright>ppy Pty Ltd 2007-2017</Copyright>
    <AssemblyTitle>osu.Game</AssemblyTitle>
    <Description>click the circles. to the beat.</Description>
    <Product>osu.Game</Product>
=======
    <RunCodeAnalysis>false</RunCodeAnalysis>
    <Prefer32Bit>false</Prefer32Bit>
    <TreatWarningsAsErrors>false</TreatWarningsAsErrors>
    <Commandlineparameters>
    </Commandlineparameters>
  </PropertyGroup>
  <PropertyGroup Condition=" '$(Configuration)|$(Platform)' == 'Release|AnyCPU' ">
    <DebugType>none</DebugType>
    <Optimize>true</Optimize>
    <OutputPath>bin\Release\</OutputPath>
    <DefineConstants>
    </DefineConstants>
    <ErrorReport>prompt</ErrorReport>
    <WarningLevel>4</WarningLevel>
    <NoStdLib>true</NoStdLib>
    <UseVSHostingProcess>false</UseVSHostingProcess>
    <PlatformTarget>AnyCPU</PlatformTarget>
    <AllowUnsafeBlocks>true</AllowUnsafeBlocks>
    <Prefer32Bit>false</Prefer32Bit>
    <TreatWarningsAsErrors>false</TreatWarningsAsErrors>
  </PropertyGroup>
  <PropertyGroup>
    <Win32Resource>
    </Win32Resource>
>>>>>>> 442b234a
  </PropertyGroup>
  <ItemGroup Label="Project References">
    <ProjectReference Include="..\osu-framework\osu.Framework\osu.Framework.csproj" />
    <ProjectReference Include="..\osu-resources\osu.Game.Resources\osu.Game.Resources.csproj" />
  </ItemGroup>
<<<<<<< HEAD
  <ItemGroup Label="Package References">
    <PackageReference Include="Humanizer" Version="2.2.0" />
    <PackageReference Include="Microsoft.EntityFrameworkCore.Sqlite.Core" Version="2.0.1" />
    <PackageReference Include="Newtonsoft.Json" Version="10.0.3" />
    <PackageReference Include="SharpCompress" Version="0.18.1" />
    <PackageReference Include="System.ComponentModel.Annotations" Version="4.4.0" />
=======
  <ItemGroup>
    <None Include="app.config" />
    <None Include="OpenTK.dll.config" />
    <None Include="osu!.res" />
    <None Include="packages.config" />
>>>>>>> 442b234a
  </ItemGroup>
</Project><|MERGE_RESOLUTION|>--- conflicted
+++ resolved
@@ -1,72 +1,27 @@
-<<<<<<< HEAD
 ﻿<Project Sdk="Microsoft.NET.Sdk">
   <Import Project="..\osu.Game.props" />
   <Import Project="..\OpenTK.props" />
   <PropertyGroup Label="Project">
     <TargetFramework>netstandard2.0</TargetFramework>
-=======
-﻿<?xml version="1.0" encoding="utf-8"?>
-<Project DefaultTargets="Build" xmlns="http://schemas.microsoft.com/developer/msbuild/2003" ToolsVersion="14.0">
-  <Import Project="..\osu.Game.props" />
-  <PropertyGroup>
-    <ProjectGuid>{2A66DD92-ADB1-4994-89E2-C94E04ACDA0D}</ProjectGuid>
-    <Configuration Condition=" '$(Configuration)' == '' ">Debug</Configuration>
-    <Platform Condition=" '$(Platform)' == '' ">AnyCPU</Platform>
->>>>>>> 442b234a
     <OutputType>Library</OutputType>
     <PlatformTarget>AnyCPU</PlatformTarget>
     <AllowUnsafeBlocks>true</AllowUnsafeBlocks>
-<<<<<<< HEAD
     <Company>ppy Pty Ltd</Company>
     <Version>1.0.0.0</Version>
     <Copyright>ppy Pty Ltd 2007-2017</Copyright>
     <AssemblyTitle>osu.Game</AssemblyTitle>
     <Description>click the circles. to the beat.</Description>
     <Product>osu.Game</Product>
-=======
-    <RunCodeAnalysis>false</RunCodeAnalysis>
-    <Prefer32Bit>false</Prefer32Bit>
-    <TreatWarningsAsErrors>false</TreatWarningsAsErrors>
-    <Commandlineparameters>
-    </Commandlineparameters>
-  </PropertyGroup>
-  <PropertyGroup Condition=" '$(Configuration)|$(Platform)' == 'Release|AnyCPU' ">
-    <DebugType>none</DebugType>
-    <Optimize>true</Optimize>
-    <OutputPath>bin\Release\</OutputPath>
-    <DefineConstants>
-    </DefineConstants>
-    <ErrorReport>prompt</ErrorReport>
-    <WarningLevel>4</WarningLevel>
-    <NoStdLib>true</NoStdLib>
-    <UseVSHostingProcess>false</UseVSHostingProcess>
-    <PlatformTarget>AnyCPU</PlatformTarget>
-    <AllowUnsafeBlocks>true</AllowUnsafeBlocks>
-    <Prefer32Bit>false</Prefer32Bit>
-    <TreatWarningsAsErrors>false</TreatWarningsAsErrors>
-  </PropertyGroup>
-  <PropertyGroup>
-    <Win32Resource>
-    </Win32Resource>
->>>>>>> 442b234a
   </PropertyGroup>
   <ItemGroup Label="Project References">
     <ProjectReference Include="..\osu-framework\osu.Framework\osu.Framework.csproj" />
     <ProjectReference Include="..\osu-resources\osu.Game.Resources\osu.Game.Resources.csproj" />
   </ItemGroup>
-<<<<<<< HEAD
   <ItemGroup Label="Package References">
     <PackageReference Include="Humanizer" Version="2.2.0" />
     <PackageReference Include="Microsoft.EntityFrameworkCore.Sqlite.Core" Version="2.0.1" />
     <PackageReference Include="Newtonsoft.Json" Version="10.0.3" />
     <PackageReference Include="SharpCompress" Version="0.18.1" />
     <PackageReference Include="System.ComponentModel.Annotations" Version="4.4.0" />
-=======
-  <ItemGroup>
-    <None Include="app.config" />
-    <None Include="OpenTK.dll.config" />
-    <None Include="osu!.res" />
-    <None Include="packages.config" />
->>>>>>> 442b234a
   </ItemGroup>
 </Project>