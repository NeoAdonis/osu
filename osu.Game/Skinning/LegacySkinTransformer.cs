// Copyright (c) ppy Pty Ltd <contact@ppy.sh>. Licensed under the MIT Licence.
// See the LICENCE file in the repository root for full licence text.

using System;
using osu.Framework.Audio.Sample;
using osu.Framework.Bindables;
using osu.Framework.Graphics;
using osu.Framework.Graphics.OpenGL.Textures;
using osu.Framework.Graphics.Textures;
using osu.Game.Audio;
using osu.Game.Rulesets.Objects.Legacy;
using static osu.Game.Skinning.LegacySkinConfiguration;

namespace osu.Game.Skinning
{
    /// <summary>
    /// Transformer used to handle support of legacy features for individual rulesets.
    /// </summary>
    public abstract class LegacySkinTransformer : ISkinSource
    {
        /// <summary>
        /// Source of the <see cref="ISkin"/> which is being transformed.
        /// </summary>
        protected ISkinSource Source { get; }

        protected LegacySkinTransformer(ISkinSource source)
        {
            Source = source;
        }

        public abstract Drawable GetDrawableComponent(ISkinComponent component);

        public Texture GetTexture(string componentName) => GetTexture(componentName, default, default);

        public Texture GetTexture(string componentName, WrapMode wrapModeS, WrapMode wrapModeT)
            => Source.GetTexture(componentName, wrapModeS, wrapModeT);

        public virtual ISample GetSample(ISampleInfo sampleInfo)
        {
            if (!(sampleInfo is ConvertHitObjectParser.LegacyHitSampleInfo legacySample))
                return Source.GetSample(sampleInfo);

            var playLayeredHitSounds = GetConfig<LegacySetting, bool>(LegacySetting.LayeredHitSounds);
            if (legacySample.IsLayered && playLayeredHitSounds?.Value == false)
                return new SampleVirtual();

            return Source.GetSample(sampleInfo);
        }

        public abstract IBindable<TValue> GetConfig<TLookup, TValue>(TLookup lookup);

        public ISkin FindProvider(Func<ISkin, bool> lookupFunction) => Source.FindProvider(lookupFunction);
<<<<<<< HEAD
=======

        public event Action SourceChanged
        {
            add { throw new NotSupportedException(); }
            remove { }
        }
>>>>>>> e0f568aa
    }
}<|MERGE_RESOLUTION|>--- conflicted
+++ resolved
@@ -50,14 +50,11 @@
         public abstract IBindable<TValue> GetConfig<TLookup, TValue>(TLookup lookup);
 
         public ISkin FindProvider(Func<ISkin, bool> lookupFunction) => Source.FindProvider(lookupFunction);
-<<<<<<< HEAD
-=======
 
         public event Action SourceChanged
         {
             add { throw new NotSupportedException(); }
             remove { }
         }
->>>>>>> e0f568aa
     }
 }