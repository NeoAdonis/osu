--- conflicted
+++ resolved
@@ -63,6 +63,9 @@
         [CanBeNull]
         private IDisposable joiningRoomOperation { get; set; }
 
+        [CanBeNull]
+        private LeasedBindable<Room> selectionLease;
+
         private readonly IBindable<bool> operationInProgress = new Bindable<bool>();
         private readonly IBindable<bool> isIdle = new BindableBool();
         private LoadingLayer loadingLayer;
@@ -71,16 +74,8 @@
         private Dropdown<RoomStatusFilter> statusDropdown;
         private ListingPollingComponent listingPollingComponent;
 
-<<<<<<< HEAD
         [BackgroundDependencyLoader(true)]
         private void load([CanBeNull] IdleTracker idleTracker)
-=======
-        [CanBeNull]
-        private LeasedBindable<Room> selectionLease;
-
-        [BackgroundDependencyLoader]
-        private void load()
->>>>>>> 77253360
         {
             if (idleTracker != null)
                 isIdle.BindTo(idleTracker.IsIdle);
