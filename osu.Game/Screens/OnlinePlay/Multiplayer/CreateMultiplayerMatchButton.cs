--- conflicted
+++ resolved
@@ -22,12 +22,7 @@
         [BackgroundDependencyLoader]
         private void load()
         {
-<<<<<<< HEAD
-            Triangles.TriangleScale = 1.5f;
             SpriteText.Font = SpriteText.Font.With(size: 14);
-
-=======
->>>>>>> 53be31bc
             Text = "Create room";
 
             isConnected = multiplayerClient.IsConnected.GetBoundCopy();
