--- conflicted
+++ resolved
@@ -1,13 +1,10 @@
 // Copyright (c) ppy Pty Ltd <contact@ppy.sh>. Licensed under the MIT Licence.
 // See the LICENCE file in the repository root for full licence text.
 
-<<<<<<< HEAD
-using System.Linq;
-=======
 using System;
 using System.Diagnostics;
+using System.Linq;
 using Microsoft.AspNetCore.SignalR;
->>>>>>> a6444a8a
 using osu.Framework.Allocation;
 using osu.Framework.Logging;
 using osu.Framework.Screens;
