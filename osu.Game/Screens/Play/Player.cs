--- conflicted
+++ resolved
@@ -62,7 +62,7 @@
 
         private readonly Bindable<bool> samplePlaybackDisabled = new Bindable<bool>();
 
-        private Filter lpFilter;
+        private AudioFilter lowPassFilter;
 
         /// <summary>
         /// Whether gameplay should pause when the game window focus is lost.
@@ -216,13 +216,10 @@
 
             InternalChild = GameplayClockContainer = CreateGameplayClockContainer(Beatmap.Value, DrawableRuleset.GameplayStartTime);
 
-<<<<<<< HEAD
-            AddInternal(GameplayBeatmap = new GameplayBeatmap(playableBeatmap));
             AddInternal(screenSuspension = new ScreenSuspensionHandler(GameplayClockContainer));
-            AddInternal(lpFilter = new Filter(audio.TrackMixer));
-=======
+            AddInternal(lowPassFilter = new AudioFilter(audio.TrackMixer));
+
             Score = CreateScore(playableBeatmap);
->>>>>>> f8e50731
 
             // ensure the score is in a consistent state with the current player.
             Score.ScoreInfo.BeatmapInfo = Beatmap.Value.BeatmapInfo;
@@ -791,7 +788,7 @@
             if (PauseOverlay.State.Value == Visibility.Visible)
                 PauseOverlay.Hide();
 
-            lpFilter.CutoffTo(300, 2500, Easing.OutCubic);
+            lowPassFilter.CutoffTo(300, 2500, Easing.OutCubic);
             failAnimation.Start();
 
             if (GameplayState.Mods.OfType<IApplicableFailOverride>().Any(m => m.RestartOnFail))
@@ -804,7 +801,7 @@
         private void onFailComplete()
         {
             GameplayClockContainer.Stop();
-            lpFilter.CutoffTo(lpFilter.MaxCutoff);
+            lowPassFilter.CutoffTo(AudioFilter.MAX_LOWPASS_CUTOFF);
 
             FailOverlay.Retries = RestartCount;
             FailOverlay.Show();
