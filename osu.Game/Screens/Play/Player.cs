--- conflicted
+++ resolved
@@ -446,18 +446,6 @@
                 Children = new[]
                 {
                     DimmableStoryboard.OverlayLayerContainer.CreateProxy(),
-<<<<<<< HEAD
-                    BreakOverlay = new BreakOverlay(working.Beatmap.LetterboxInBreaks, ScoreProcessor)
-                    {
-                        Clock = DrawableRuleset.FrameStableClock,
-                        ProcessCustomClock = false,
-                        Breaks = working.Beatmap.Breaks
-                    },
-                    // display the cursor above some HUD elements.
-                    DrawableRuleset.Cursor?.CreateProxy() ?? new Container(),
-                    DrawableRuleset.ResumeOverlay?.CreateProxy() ?? new Container(),
-=======
->>>>>>> 18ab4ee9
                     HUDOverlay = new HUDOverlay(DrawableRuleset, GameplayState.Mods, Configuration.AlwaysShowLeaderboard)
                     {
                         HoldToQuit =
@@ -476,7 +464,7 @@
                         Anchor = Anchor.Centre,
                         Origin = Anchor.Centre
                     },
-                    BreakOverlay = new BreakOverlay(working.Beatmap.BeatmapInfo.LetterboxInBreaks, ScoreProcessor)
+                    BreakOverlay = new BreakOverlay(working.Beatmap.LetterboxInBreaks, ScoreProcessor)
                     {
                         Clock = DrawableRuleset.FrameStableClock,
                         ProcessCustomClock = false,
