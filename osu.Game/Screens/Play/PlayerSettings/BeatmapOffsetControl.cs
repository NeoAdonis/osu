--- conflicted
+++ resolved
@@ -2,11 +2,7 @@
 // See the LICENCE file in the repository root for full licence text.
 
 using System;
-<<<<<<< HEAD
-=======
-using System.ComponentModel;
 using System.Diagnostics;
->>>>>>> b90a5864
 using System.Linq;
 using System.Threading.Tasks;
 using osu.Framework.Allocation;
