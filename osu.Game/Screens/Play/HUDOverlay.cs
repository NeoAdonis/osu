--- conflicted
+++ resolved
@@ -200,27 +200,6 @@
             replayLoaded.BindValueChanged(replayLoadedValueChanged, true);
         }
 
-<<<<<<< HEAD
-        private void updateVisibility()
-        {
-            if (ShowHud.Disabled)
-                return;
-
-            switch (configVisibilityMode.Value)
-            {
-                case HUDVisibilityMode.Never:
-                    ShowHud.Value = false;
-                    break;
-
-                case HUDVisibilityMode.DuringGameplay:
-                    ShowHud.Value = replayLoaded.Value || !IsBreakTime.Value;
-                    break;
-
-                case HUDVisibilityMode.Always:
-                    ShowHud.Value = true;
-                    break;
-            }
-=======
         protected override void Update()
         {
             base.Update();
@@ -231,7 +210,33 @@
             topRightElements.Y = ToLocalSpace(AccuracyCounter.Drawable.ScreenSpaceDrawQuad.BottomRight).Y;
 
             bottomRightElements.Y = -Progress.Height;
->>>>>>> 1097172f
+        }
+
+        private void updateVisibility()
+        {
+            if (ShowHud.Disabled)
+                return;
+
+            switch (configVisibilityMode.Value)
+            {
+                case HUDVisibilityMode.Never:
+                    ShowHud.Value = false;
+                    break;
+
+                case HUDVisibilityMode.HideDuringBreaks:
+                    // always show during replay as we want the seek bar to be visible.
+                    ShowHud.Value = replayLoaded.Value || !IsBreakTime.Value;
+                    break;
+
+                case HUDVisibilityMode.HideDuringGameplay:
+                    // always show during replay as we want the seek bar to be visible.
+                    ShowHud.Value = replayLoaded.Value || IsBreakTime.Value;
+                    break;
+
+                case HUDVisibilityMode.Always:
+                    ShowHud.Value = true;
+                    break;
+            }
         }
 
         private void replayLoadedValueChanged(ValueChangedEvent<bool> e)
@@ -274,7 +279,7 @@
                     case Key.Tab:
                         configVisibilityMode.Value = configVisibilityMode.Value != HUDVisibilityMode.Never
                             ? HUDVisibilityMode.Never
-                            : HUDVisibilityMode.DuringGameplay;
+                            : HUDVisibilityMode.HideDuringGameplay;
                         return true;
                 }
             }
