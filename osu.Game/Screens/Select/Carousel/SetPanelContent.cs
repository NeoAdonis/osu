// Copyright (c) ppy Pty Ltd <contact@ppy.sh>. Licensed under the MIT Licence.
// See the LICENCE file in the repository root for full licence text.

#nullable disable

using System.Collections.Generic;
using System.Linq;
using osu.Framework.Allocation;
using osu.Framework.Graphics;
using osu.Framework.Graphics.Containers;
using osu.Framework.Localisation;
using osu.Game.Beatmaps.Drawables;
using osu.Game.Graphics;
using osu.Game.Graphics.Sprites;
using osuTK;

namespace osu.Game.Screens.Select.Carousel
{
    public class SetPanelContent : CompositeDrawable
    {
        // Disallow interacting with difficulty icons on a panel until the panel has been selected.
        public override bool PropagatePositionalInputSubTree => carouselSet.State.Value == CarouselItemState.Selected;

        private readonly CarouselBeatmapSet carouselSet;

        public SetPanelContent(CarouselBeatmapSet carouselSet)
        {
            this.carouselSet = carouselSet;

            // required to ensure we load as soon as any part of the panel comes on screen
            RelativeSizeAxes = Axes.Both;
        }

        [BackgroundDependencyLoader]
        private void load()
        {
            var beatmapSet = carouselSet.BeatmapSet;

            InternalChild = new FillFlowContainer
            {
                // required to ensure we load as soon as any part of the panel comes on screen
                RelativeSizeAxes = Axes.Both,
                Direction = FillDirection.Vertical,
                Padding = new MarginPadding { Top = 5, Left = 18, Right = 10, Bottom = 10 },
                Children = new Drawable[]
                {
                    new OsuSpriteText
                    {
                        Text = new RomanisableString(beatmapSet.Metadata.TitleUnicode, beatmapSet.Metadata.Title),
                        Font = OsuFont.GetFont(weight: FontWeight.Bold, size: 22, italics: true),
                        Shadow = true,
                    },
                    new OsuSpriteText
                    {
                        Text = new RomanisableString(beatmapSet.Metadata.ArtistUnicode, beatmapSet.Metadata.Artist),
                        Font = OsuFont.GetFont(weight: FontWeight.SemiBold, size: 17, italics: true),
                        Shadow = true,
                    },
                    new FillFlowContainer
                    {
                        Direction = FillDirection.Horizontal,
                        AutoSizeAxes = Axes.Both,
                        Margin = new MarginPadding { Top = 5 },
                        Children = new Drawable[]
                        {
                            new BeatmapSetOnlineStatusPill
                            {
                                AutoSizeAxes = Axes.Both,
                                Origin = Anchor.CentreLeft,
                                Anchor = Anchor.CentreLeft,
                                Margin = new MarginPadding { Right = 5 },
                                TextSize = 11,
                                TextPadding = new MarginPadding { Horizontal = 8, Vertical = 2 },
                                Status = beatmapSet.Status
                            },
                            new FillFlowContainer<DifficultyIcon>
                            {
                                AutoSizeAxes = Axes.Both,
                                Spacing = new Vector2(3),
                                ChildrenEnumerable = getDifficultyIcons(),
                            },
                        }
                    }
                }
            };
        }

        private const int maximum_difficulty_icons = 18;

        private IEnumerable<DifficultyIcon> getDifficultyIcons()
        {
            var beatmaps = carouselSet.Beatmaps.ToList();

            return beatmaps.Count > maximum_difficulty_icons
<<<<<<< HEAD
                ? beatmaps.GroupBy(b => b.BeatmapInfo.Ruleset)
                          .Select(group => new FilterableGroupedDifficultyIcon(group.ToList(), group.Last().BeatmapInfo.Ruleset))
=======
                ? (IEnumerable<DifficultyIcon>)beatmaps.GroupBy(b => b.BeatmapInfo.Ruleset)
                                                       .Select(group => new GroupedDifficultyIcon(group.ToList(), group.Last().BeatmapInfo.Ruleset))
>>>>>>> 2ca4184e
                : beatmaps.Select(b => new FilterableDifficultyIcon(b));
        }
    }
}<|MERGE_RESOLUTION|>--- conflicted
+++ resolved
@@ -92,13 +92,8 @@
             var beatmaps = carouselSet.Beatmaps.ToList();
 
             return beatmaps.Count > maximum_difficulty_icons
-<<<<<<< HEAD
                 ? beatmaps.GroupBy(b => b.BeatmapInfo.Ruleset)
-                          .Select(group => new FilterableGroupedDifficultyIcon(group.ToList(), group.Last().BeatmapInfo.Ruleset))
-=======
-                ? (IEnumerable<DifficultyIcon>)beatmaps.GroupBy(b => b.BeatmapInfo.Ruleset)
-                                                       .Select(group => new GroupedDifficultyIcon(group.ToList(), group.Last().BeatmapInfo.Ruleset))
->>>>>>> 2ca4184e
+                          .Select(group => new GroupedDifficultyIcon(group.ToList(), group.Last().BeatmapInfo.Ruleset))
                 : beatmaps.Select(b => new FilterableDifficultyIcon(b));
         }
     }
