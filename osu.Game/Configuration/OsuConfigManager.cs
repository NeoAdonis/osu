--- conflicted
+++ resolved
@@ -151,9 +151,6 @@
         BeatmapSkins,
         BeatmapHitsounds,
         IncreaseFirstObjectVisibility,
-<<<<<<< HEAD
-=======
         ScoreDisplayMode
->>>>>>> cdc88a6c
     }
 }