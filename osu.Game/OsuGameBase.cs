--- conflicted
+++ resolved
@@ -199,13 +199,8 @@
             dependencies.Cache(FileStore = new FileStore(contextFactory, Storage));
 
             // ordering is important here to ensure foreign keys rules are not broken in ModelStore.Cleanup()
-<<<<<<< HEAD
             dependencies.Cache(ScoreManager = new ScoreManager(RulesetStore, () => BeatmapManager, Storage, API, contextFactory, Host, () => DifficultyManager, LocalConfig));
-            dependencies.Cache(BeatmapManager = new BeatmapManager(Storage, contextFactory, RulesetStore, API, Audio, Host, defaultBeatmap));
-=======
-            dependencies.Cache(ScoreManager = new ScoreManager(RulesetStore, () => BeatmapManager, Storage, API, contextFactory, Host));
             dependencies.Cache(BeatmapManager = new BeatmapManager(Storage, contextFactory, RulesetStore, API, Audio, Host, defaultBeatmap, true));
->>>>>>> 5b937520
 
             // this should likely be moved to ArchiveModelManager when another case appers where it is necessary
             // to have inter-dependent model managers. this could be obtained with an IHasForeign<T> interface to
