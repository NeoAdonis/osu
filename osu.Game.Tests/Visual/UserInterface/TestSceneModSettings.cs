// Copyright (c) ppy Pty Ltd <contact@ppy.sh>. Licensed under the MIT Licence.
// See the LICENCE file in the repository root for full licence text.

using System;
using System.Collections.Generic;
using System.Linq;
using NUnit.Framework;
using osu.Framework.Bindables;
using osu.Framework.Graphics;
using osu.Framework.Graphics.Containers;
using osu.Framework.Utils;
using osu.Framework.Testing;
using osu.Game.Beatmaps;
using osu.Game.Configuration;
using osu.Game.Graphics.UserInterface;
using osu.Game.Overlays.Mods;
using osu.Game.Rulesets;
using osu.Game.Rulesets.Difficulty;
using osu.Game.Rulesets.Mods;
using osu.Game.Rulesets.Osu.Mods;
using osu.Game.Rulesets.UI;
using osuTK.Input;

namespace osu.Game.Tests.Visual.UserInterface
{
    public class TestSceneModSettings : OsuManualInputManagerTestScene
    {
        private TestModSelectOverlay modSelect;

        private readonly Mod testCustomisableMod = new TestModCustomisable1();

        private readonly Mod testCustomisableAutoOpenMod = new TestModCustomisable2();

        [SetUp]
        public void SetUp() => Schedule(() =>
        {
            SelectedMods.Value = Array.Empty<Mod>();
            Ruleset.Value = new TestRulesetInfo();
        });

        [Test]
        public void TestButtonShowsOnCustomisableMod()
        {
            createModSelect();
            openModSelect();

            AddAssert("button disabled", () => !modSelect.CustomiseButton.Enabled.Value);
            AddUntilStep("wait for button load", () => modSelect.ButtonsLoaded);
            AddStep("select mod", () => modSelect.SelectMod(testCustomisableMod));
            AddAssert("button enabled", () => modSelect.CustomiseButton.Enabled.Value);
            AddStep("open Customisation", () => modSelect.CustomiseButton.Click());
            AddStep("deselect mod", () => modSelect.SelectMod(testCustomisableMod));
            AddAssert("controls hidden", () => modSelect.ModSettingsContainer.Alpha == 0);
        }

        [Test]
        public void TestButtonShowsOnModAlreadyAdded()
        {
            AddStep("set active mods", () => SelectedMods.Value = new List<Mod> { testCustomisableMod });

            createModSelect();

            AddAssert("mods still active", () => SelectedMods.Value.Count == 1);

            openModSelect();
            AddAssert("button enabled", () => modSelect.CustomiseButton.Enabled.Value);
        }

        [Test]
        public void TestCustomisationMenuVisibility()
        {
            createModSelect();
            openModSelect();

            AddAssert("Customisation closed", () => modSelect.ModSettingsContainer.Alpha == 0);
            AddStep("select mod", () => modSelect.SelectMod(testCustomisableAutoOpenMod));
            AddAssert("Customisation opened", () => modSelect.ModSettingsContainer.Alpha == 1);
            AddStep("deselect mod", () => modSelect.SelectMod(testCustomisableAutoOpenMod));
            AddAssert("Customisation closed", () => modSelect.ModSettingsContainer.Alpha == 0);
        }

        [Test]
        public void TestModSettingsUnboundWhenCopied()
        {
            OsuModDoubleTime original = null;
            OsuModDoubleTime copy = null;

            AddStep("create mods", () =>
            {
                original = new OsuModDoubleTime();
                copy = (OsuModDoubleTime)original.CreateCopy();
            });

            AddStep("change property", () => original.SpeedChange.Value = 2);

            AddAssert("original has new value", () => Precision.AlmostEquals(2.0, original.SpeedChange.Value));
            AddAssert("copy has original value", () => Precision.AlmostEquals(1.5, copy.SpeedChange.Value));
        }

        [Test]
<<<<<<< HEAD
        public void TestCustomisationMenuNoClickthrough()
        {
            createModSelect();
            openModSelect();

            AddStep("change mod settings menu width to full screen", () => modSelect.SetModSettingsWidth(1.0f));
            AddStep("select cm2", () => modSelect.SelectMod(testCustomisableAutoOpenMod));
            AddAssert("Customisation opened", () => modSelect.ModSettingsContainer.Alpha == 1);
            AddStep("hover over mod behind settings menu", () => InputManager.MoveMouseTo(modSelect.GetModButton(testCustomisableMod)));
            AddAssert("Mod is not considered hovered over", () => !modSelect.GetModButton(testCustomisableMod).IsHovered);
            AddStep("left click mod", () => InputManager.Click(MouseButton.Left));
            AddAssert("only cm2 is active", () => SelectedMods.Value.Count == 1);
            AddStep("right click mod", () => InputManager.Click(MouseButton.Right));
            AddAssert("only cm2 is active", () => SelectedMods.Value.Count == 1);
=======
        public void TestMultiModSettingsUnboundWhenCopied()
        {
            MultiMod original = null;
            MultiMod copy = null;

            AddStep("create mods", () =>
            {
                original = new MultiMod(new OsuModDoubleTime());
                copy = (MultiMod)original.CreateCopy();
            });

            AddStep("change property", () => ((OsuModDoubleTime)original.Mods[0]).SpeedChange.Value = 2);

            AddAssert("original has new value", () => Precision.AlmostEquals(2.0, ((OsuModDoubleTime)original.Mods[0]).SpeedChange.Value));
            AddAssert("copy has original value", () => Precision.AlmostEquals(1.5, ((OsuModDoubleTime)copy.Mods[0]).SpeedChange.Value));
>>>>>>> 74a0886c
        }

        private void createModSelect()
        {
            AddStep("create mod select", () =>
            {
                Child = modSelect = new TestModSelectOverlay
                {
                    Origin = Anchor.BottomCentre,
                    Anchor = Anchor.BottomCentre,
                    SelectedMods = { BindTarget = SelectedMods }
                };
            });
        }

        private void openModSelect()
        {
            AddStep("open", () => modSelect.Show());
            AddUntilStep("wait for ready", () => modSelect.State.Value == Visibility.Visible && modSelect.ButtonsLoaded);
        }

        private class TestModSelectOverlay : ModSelectOverlay
        {
            public new Container ModSettingsContainer => base.ModSettingsContainer;
            public new TriangleButton CustomiseButton => base.CustomiseButton;

            public bool ButtonsLoaded => ModSectionsContainer.Children.All(c => c.ModIconsLoaded);

            public ModButton GetModButton(Mod mod)
            {
                return ModSectionsContainer.ChildrenOfType<ModButton>().Single(b => b.Mods.Any(m => m.GetType() == mod.GetType()));
            }

            public void SelectMod(Mod mod) =>
                GetModButton(mod).SelectNext(1);

            public void SetModSettingsWidth(float newWidth) =>
                ModSettingsContainer.Width = newWidth;
        }

        public class TestRulesetInfo : RulesetInfo
        {
            public override Ruleset CreateInstance() => new TestCustomisableModRuleset();

            public TestRulesetInfo()
            {
                Available = true;
            }

            public class TestCustomisableModRuleset : Ruleset
            {
                public override IEnumerable<Mod> GetModsFor(ModType type)
                {
                    if (type == ModType.Conversion)
                    {
                        return new Mod[]
                        {
                            new TestModCustomisable1(),
                            new TestModCustomisable2()
                        };
                    }

                    return Array.Empty<Mod>();
                }

                public override DrawableRuleset CreateDrawableRulesetWith(IBeatmap beatmap, IReadOnlyList<Mod> mods = null) => throw new NotImplementedException();

                public override IBeatmapConverter CreateBeatmapConverter(IBeatmap beatmap) => throw new NotImplementedException();

                public override DifficultyCalculator CreateDifficultyCalculator(WorkingBeatmap beatmap) => throw new NotImplementedException();

                public override string Description { get; } = "test";
                public override string ShortName { get; } = "tst";
            }
        }

        private class TestModCustomisable1 : TestModCustomisable
        {
            public override string Name => "Customisable Mod 1";

            public override string Acronym => "CM1";
        }

        private class TestModCustomisable2 : TestModCustomisable
        {
            public override string Name => "Customisable Mod 2";

            public override string Acronym => "CM2";

            public override bool RequiresConfiguration => true;
        }

        private abstract class TestModCustomisable : Mod, IApplicableMod
        {
            public override double ScoreMultiplier => 1.0;

            public override ModType Type => ModType.Conversion;

            [SettingSource("Sample float", "Change something for a mod")]
            public BindableFloat SliderBindable { get; } = new BindableFloat
            {
                MinValue = 0,
                MaxValue = 10,
                Default = 5,
                Value = 7
            };

            [SettingSource("Sample bool", "Clicking this changes a setting")]
            public BindableBool TickBindable { get; } = new BindableBool();
        }
    }
}<|MERGE_RESOLUTION|>--- conflicted
+++ resolved
@@ -98,7 +98,24 @@
         }
 
         [Test]
-<<<<<<< HEAD
+        public void TestMultiModSettingsUnboundWhenCopied()
+        {
+            MultiMod original = null;
+            MultiMod copy = null;
+
+            AddStep("create mods", () =>
+            {
+                original = new MultiMod(new OsuModDoubleTime());
+                copy = (MultiMod)original.CreateCopy();
+            });
+
+            AddStep("change property", () => ((OsuModDoubleTime)original.Mods[0]).SpeedChange.Value = 2);
+
+            AddAssert("original has new value", () => Precision.AlmostEquals(2.0, ((OsuModDoubleTime)original.Mods[0]).SpeedChange.Value));
+            AddAssert("copy has original value", () => Precision.AlmostEquals(1.5, ((OsuModDoubleTime)copy.Mods[0]).SpeedChange.Value));
+        }
+
+        [Test]
         public void TestCustomisationMenuNoClickthrough()
         {
             createModSelect();
@@ -113,23 +130,6 @@
             AddAssert("only cm2 is active", () => SelectedMods.Value.Count == 1);
             AddStep("right click mod", () => InputManager.Click(MouseButton.Right));
             AddAssert("only cm2 is active", () => SelectedMods.Value.Count == 1);
-=======
-        public void TestMultiModSettingsUnboundWhenCopied()
-        {
-            MultiMod original = null;
-            MultiMod copy = null;
-
-            AddStep("create mods", () =>
-            {
-                original = new MultiMod(new OsuModDoubleTime());
-                copy = (MultiMod)original.CreateCopy();
-            });
-
-            AddStep("change property", () => ((OsuModDoubleTime)original.Mods[0]).SpeedChange.Value = 2);
-
-            AddAssert("original has new value", () => Precision.AlmostEquals(2.0, ((OsuModDoubleTime)original.Mods[0]).SpeedChange.Value));
-            AddAssert("copy has original value", () => Precision.AlmostEquals(1.5, ((OsuModDoubleTime)copy.Mods[0]).SpeedChange.Value));
->>>>>>> 74a0886c
         }
 
         private void createModSelect()
