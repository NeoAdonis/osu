﻿// Copyright (c) ppy Pty Ltd <contact@ppy.sh>. Licensed under the MIT Licence.
// See the LICENCE file in the repository root for full licence text.

using System;
using osu.Framework.Allocation;
using osu.Framework.Graphics;
using osu.Game.Beatmaps;
using osu.Game.Online.Leaderboards;
using osu.Game.Overlays;
using osu.Game.Rulesets.Mods;
using osu.Game.Rulesets.Osu.Mods;
using osu.Game.Scoring;
using osu.Game.Screens.Select.Leaderboards;
using osu.Game.Users;
using osuTK;

namespace osu.Game.Tests.Visual.SongSelect
{
    public class TestSceneBeatmapLeaderboard : OsuTestScene
    {
<<<<<<< HEAD
        public override IReadOnlyList<Type> RequiredTypes => new[]
        {
            typeof(Placeholder),
            typeof(MessagePlaceholder),
            typeof(ClickablePlaceholder),
            typeof(UserTopScoreContainer),
            typeof(Leaderboard<BeatmapLeaderboardScope, ScoreInfo>),
        };

=======
>>>>>>> b5cadd6a
        private readonly FailableLeaderboard leaderboard;

        [Cached]
        private readonly DialogOverlay dialogOverlay;

        public TestSceneBeatmapLeaderboard()
        {
            Add(dialogOverlay = new DialogOverlay
            {
                Depth = -1
            });

            Add(leaderboard = new FailableLeaderboard
            {
                Origin = Anchor.Centre,
                Anchor = Anchor.Centre,
                Size = new Vector2(550f, 450f),
                Scope = BeatmapLeaderboardScope.Global,
            });

            AddStep(@"New Scores", newScores);
            AddStep(@"Show personal best", showPersonalBest);
            AddStep(@"Empty Scores", () => leaderboard.SetRetrievalState(PlaceholderState.NoScores));
            AddStep(@"Network failure", () => leaderboard.SetRetrievalState(PlaceholderState.NetworkFailure));
            AddStep(@"No supporter", () => leaderboard.SetRetrievalState(PlaceholderState.NotSupporter));
            AddStep(@"Not logged in", () => leaderboard.SetRetrievalState(PlaceholderState.NotLoggedIn));
            AddStep(@"Unavailable", () => leaderboard.SetRetrievalState(PlaceholderState.Unavailable));
            AddStep(@"None selected", () => leaderboard.SetRetrievalState(PlaceholderState.NoneSelected));
            foreach (BeatmapSetOnlineStatus status in Enum.GetValues(typeof(BeatmapSetOnlineStatus)))
                AddStep($"{status} beatmap", () => showBeatmapWithStatus(status));
            AddStep("null personal best position", showPersonalBestWithNullPosition);
        }

        private void showPersonalBestWithNullPosition()
        {
            leaderboard.TopScore = new ScoreInfo
            {
                Rank = ScoreRank.XH,
                Accuracy = 1,
                MaxCombo = 244,
                TotalScore = 1707827,
                Mods = new Mod[] { new OsuModHidden(), new OsuModHardRock() },
                User = new User
                {
                    Id = 6602580,
                    Username = @"waaiiru",
                    Country = new Country
                    {
                        FullName = @"Spain",
                        FlagName = @"ES",
                    },
                },
            };
        }

        private void showPersonalBest()
        {
            leaderboard.TopScore = new ScoreInfo
            {
                Position = 999,
                Rank = ScoreRank.XH,
                Accuracy = 1,
                MaxCombo = 244,
                TotalScore = 1707827,
                Mods = new Mod[] { new OsuModHidden(), new OsuModHardRock(), },
                User = new User
                {
                    Id = 6602580,
                    Username = @"waaiiru",
                    Country = new Country
                    {
                        FullName = @"Spain",
                        FlagName = @"ES",
                    },
                },
            };
        }

        private void newScores()
        {
            var scores = new[]
            {
                new ScoreInfo
                {
                    Rank = ScoreRank.XH,
                    Accuracy = 1,
                    MaxCombo = 244,
                    TotalScore = 1707827,
                    //Mods = new Mod[] { new OsuModHidden(), new OsuModHardRock(), },
                    User = new User
                    {
                        Id = 6602580,
                        Username = @"waaiiru",
                        Country = new Country
                        {
                            FullName = @"Spain",
                            FlagName = @"ES",
                        },
                    },
                },
                new ScoreInfo
                {
                    Rank = ScoreRank.X,
                    Accuracy = 1,
                    MaxCombo = 244,
                    TotalScore = 1707827,
                    //Mods = new Mod[] { new OsuModHidden(), new OsuModHardRock(), },
                    User = new User
                    {
                        Id = 4608074,
                        Username = @"Skycries",
                        Country = new Country
                        {
                            FullName = @"Brazil",
                            FlagName = @"BR",
                        },
                    },
                },
                new ScoreInfo
                {
                    Rank = ScoreRank.SH,
                    Accuracy = 1,
                    MaxCombo = 244,
                    TotalScore = 1707827,
                    //Mods = new Mod[] { new OsuModHidden(), new OsuModHardRock(), },
                    User = new User
                    {
                        Id = 1014222,
                        Username = @"eLy",
                        Country = new Country
                        {
                            FullName = @"Japan",
                            FlagName = @"JP",
                        },
                    },
                },
                new ScoreInfo
                {
                    Rank = ScoreRank.S,
                    Accuracy = 1,
                    MaxCombo = 244,
                    TotalScore = 1707827,
                    //Mods = new Mod[] { new OsuModHidden(), new OsuModHardRock(), },
                    User = new User
                    {
                        Id = 1541390,
                        Username = @"Toukai",
                        Country = new Country
                        {
                            FullName = @"Canada",
                            FlagName = @"CA",
                        },
                    },
                },
                new ScoreInfo
                {
                    Rank = ScoreRank.A,
                    Accuracy = 1,
                    MaxCombo = 244,
                    TotalScore = 1707827,
                    //Mods = new Mod[] { new OsuModHidden(), new OsuModHardRock(), },
                    User = new User
                    {
                        Id = 2243452,
                        Username = @"Satoruu",
                        Country = new Country
                        {
                            FullName = @"Venezuela",
                            FlagName = @"VE",
                        },
                    },
                },
                new ScoreInfo
                {
                    Rank = ScoreRank.B,
                    Accuracy = 0.9826,
                    MaxCombo = 244,
                    TotalScore = 1707827,
                    //Mods = new Mod[] { new OsuModHidden(), new OsuModHardRock(), },
                    User = new User
                    {
                        Id = 2705430,
                        Username = @"Mooha",
                        Country = new Country
                        {
                            FullName = @"France",
                            FlagName = @"FR",
                        },
                    },
                },
                new ScoreInfo
                {
                    Rank = ScoreRank.C,
                    Accuracy = 0.9654,
                    MaxCombo = 244,
                    TotalScore = 1707827,
                    //Mods = new Mod[] { new OsuModHidden(), new OsuModHardRock(), },
                    User = new User
                    {
                        Id = 7151382,
                        Username = @"Mayuri Hana",
                        Country = new Country
                        {
                            FullName = @"Thailand",
                            FlagName = @"TH",
                        },
                    },
                },
                new ScoreInfo
                {
                    Rank = ScoreRank.D,
                    Accuracy = 0.6025,
                    MaxCombo = 244,
                    TotalScore = 1707827,
                    //Mods = new Mod[] { new OsuModHidden(), new OsuModHardRock(), },
                    User = new User
                    {
                        Id = 2051389,
                        Username = @"FunOrange",
                        Country = new Country
                        {
                            FullName = @"Canada",
                            FlagName = @"CA",
                        },
                    },
                },
                new ScoreInfo
                {
                    Rank = ScoreRank.D,
                    Accuracy = 0.5140,
                    MaxCombo = 244,
                    TotalScore = 1707827,
                    //Mods = new Mod[] { new OsuModHidden(), new OsuModHardRock(), },
                    User = new User
                    {
                        Id = 6169483,
                        Username = @"-Hebel-",
                        Country = new Country
                        {
                            FullName = @"Mexico",
                            FlagName = @"MX",
                        },
                    },
                },
                new ScoreInfo
                {
                    Rank = ScoreRank.D,
                    Accuracy = 0.4222,
                    MaxCombo = 244,
                    TotalScore = 1707827,
                    //Mods = new Mod[] { new OsuModHidden(), new OsuModHardRock(), },
                    User = new User
                    {
                        Id = 6702666,
                        Username = @"prhtnsm",
                        Country = new Country
                        {
                            FullName = @"Germany",
                            FlagName = @"DE",
                        },
                    },
                },
            };

            leaderboard.Scores = scores;
        }

        private void showBeatmapWithStatus(BeatmapSetOnlineStatus status)
        {
            leaderboard.Beatmap = new BeatmapInfo
            {
                OnlineBeatmapID = 1113057,
                Status = status,
            };
        }

        private class FailableLeaderboard : BeatmapLeaderboard
        {
            public void SetRetrievalState(PlaceholderState state)
            {
                PlaceholderState = state;
            }
        }
    }
}<|MERGE_RESOLUTION|>--- conflicted
+++ resolved
@@ -18,18 +18,6 @@
 {
     public class TestSceneBeatmapLeaderboard : OsuTestScene
     {
-<<<<<<< HEAD
-        public override IReadOnlyList<Type> RequiredTypes => new[]
-        {
-            typeof(Placeholder),
-            typeof(MessagePlaceholder),
-            typeof(ClickablePlaceholder),
-            typeof(UserTopScoreContainer),
-            typeof(Leaderboard<BeatmapLeaderboardScope, ScoreInfo>),
-        };
-
-=======
->>>>>>> b5cadd6a
         private readonly FailableLeaderboard leaderboard;
 
         [Cached]
