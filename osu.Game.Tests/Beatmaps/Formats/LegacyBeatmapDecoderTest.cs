﻿// Copyright (c) ppy Pty Ltd <contact@ppy.sh>. Licensed under the MIT Licence.
// See the LICENCE file in the repository root for full licence text.

using System;
using System.Diagnostics;
using System.IO;
using System.Linq;
using NUnit.Framework;
using osu.Game.Audio;
using osu.Game.Beatmaps;
using osu.Game.Beatmaps.Formats;
using osu.Game.Beatmaps.Legacy;
using osu.Game.Beatmaps.Timing;
using osu.Game.IO;
using osu.Game.Rulesets;
using osu.Game.Rulesets.Catch;
using osu.Game.Rulesets.Catch.Beatmaps;
using osu.Game.Rulesets.Mania;
using osu.Game.Rulesets.Mods;
using osu.Game.Rulesets.Objects;
using osu.Game.Rulesets.Objects.Legacy;
using osu.Game.Rulesets.Objects.Types;
using osu.Game.Rulesets.Osu;
using osu.Game.Rulesets.Osu.Beatmaps;
using osu.Game.Rulesets.Taiko;
using osu.Game.Skinning;
using osu.Game.Tests.Resources;
using osuTK;
using osuTK.Graphics;

namespace osu.Game.Tests.Beatmaps.Formats
{
    [TestFixture]
    public class LegacyBeatmapDecoderTest
    {
        [Test]
        public void TestDecodeBeatmapVersion()
        {
            using (var resStream = TestResources.OpenResource("beatmap-version-6.osu"))
            using (var stream = new LineBufferedReader(resStream))
            {
                var decoder = Decoder.GetDecoder<Beatmap>(stream);
                var working = new TestWorkingBeatmap(decoder.Decode(stream));

                Assert.AreEqual(6, working.BeatmapInfo.BeatmapVersion);
                Assert.AreEqual(6, working.Beatmap.BeatmapInfo.BeatmapVersion);
                Assert.AreEqual(6, working.GetPlayableBeatmap(new OsuRuleset().RulesetInfo, Array.Empty<Mod>()).BeatmapInfo.BeatmapVersion);
            }
        }

        [TestCase(false)]
        [TestCase(true)]
        public void TestPreviewPointWithOffsets(bool applyOffsets)
        {
            using (var resStream = TestResources.OpenResource("beatmap-version-4.osu"))
            using (var stream = new LineBufferedReader(resStream))
            {
                var decoder = Decoder.GetDecoder<Beatmap>(stream);
                ((LegacyBeatmapDecoder)decoder).ApplyOffsets = applyOffsets;
                var working = new TestWorkingBeatmap(decoder.Decode(stream));

                Assert.AreEqual(4, working.BeatmapInfo.BeatmapVersion);
                Assert.AreEqual(4, working.Beatmap.BeatmapInfo.BeatmapVersion);
                Assert.AreEqual(4, working.GetPlayableBeatmap(new OsuRuleset().RulesetInfo, Array.Empty<Mod>()).BeatmapInfo.BeatmapVersion);

                Assert.AreEqual(-1, working.BeatmapInfo.Metadata.PreviewTime);
            }
        }

        [Test]
        public void TestDecodeBeatmapGeneral()
        {
            var decoder = new LegacyBeatmapDecoder { ApplyOffsets = false };

            using (var resStream = TestResources.OpenResource("Soleily - Renatus (Gamu) [Insane].osu"))
            using (var stream = new LineBufferedReader(resStream))
            {
                var beatmap = decoder.Decode(stream);
                var beatmapInfo = beatmap.BeatmapInfo;
                var metadata = beatmap.Metadata;

                Assert.AreEqual("03. Renatus - Soleily 192kbps.mp3", metadata.AudioFile);
                Assert.AreEqual(0, beatmap.AudioLeadIn);
                Assert.AreEqual(164471, metadata.PreviewTime);
                Assert.AreEqual(0.7f, beatmap.StackLeniency);
                Assert.IsTrue(beatmapInfo.Ruleset.OnlineID == 0);
                Assert.IsFalse(beatmap.LetterboxInBreaks);
                Assert.IsFalse(beatmap.SpecialStyle);
                Assert.IsFalse(beatmap.WidescreenStoryboard);
                Assert.IsFalse(beatmap.SamplesMatchPlaybackRate);
                Assert.AreEqual(CountdownType.None, beatmap.Countdown);
                Assert.AreEqual(0, beatmap.CountdownOffset);
            }
        }

        [Test]
        public void TestDecodeBeatmapEditor()
        {
            var decoder = new LegacyBeatmapDecoder();

            using (var resStream = TestResources.OpenResource("Soleily - Renatus (Gamu) [Insane].osu"))
            using (var stream = new LineBufferedReader(resStream))
            {
                var beatmap = decoder.Decode(stream);

                int[] expectedBookmarks =
                {
                    11505, 22054, 32604, 43153, 53703, 64252, 74802, 85351,
                    95901, 106450, 116999, 119637, 130186, 140735, 151285,
                    161834, 164471, 175020, 185570, 196119, 206669, 209306
                };
                Assert.AreEqual(expectedBookmarks.Length, beatmap.BeatmapInfo.Bookmarks.Length);
                for (int i = 0; i < expectedBookmarks.Length; i++)
                    Assert.AreEqual(expectedBookmarks[i], beatmap.BeatmapInfo.Bookmarks[i]);
                Assert.AreEqual(1.8, beatmap.DistanceSpacing);
                Assert.AreEqual(4, beatmap.BeatmapInfo.BeatDivisor);
                Assert.AreEqual(4, beatmap.GridSize);
                Assert.AreEqual(2, beatmap.TimelineZoom);
            }
        }

        [Test]
        public void TestDecodeBeatmapMetadata()
        {
            var decoder = new LegacyBeatmapDecoder();

            using (var resStream = TestResources.OpenResource("Soleily - Renatus (Gamu) [Insane].osu"))
            using (var stream = new LineBufferedReader(resStream))
            {
                var beatmap = decoder.Decode(stream);
                var beatmapInfo = beatmap.BeatmapInfo;
                var metadata = beatmap.Metadata;

                Assert.AreEqual("Renatus", metadata.Title);
                Assert.AreEqual("Renatus", metadata.TitleUnicode);
                Assert.AreEqual("Soleily", metadata.Artist);
                Assert.AreEqual("Soleily", metadata.ArtistUnicode);
                Assert.AreEqual("Gamu", metadata.Author.Username);
                Assert.AreEqual("Insane", beatmapInfo.DifficultyName);
                Assert.AreEqual(string.Empty, metadata.Source);
                Assert.AreEqual("MBC7 Unisphere 地球ヤバイEP Chikyu Yabai", metadata.Tags);
                Assert.AreEqual(557821, beatmapInfo.OnlineID);
                Assert.AreEqual(241526, beatmapInfo.BeatmapSet?.OnlineID);
            }
        }

        [Test]
        public void TestDecodeBeatmapDifficulty()
        {
            var decoder = new LegacyBeatmapDecoder();

            using (var resStream = TestResources.OpenResource("Soleily - Renatus (Gamu) [Insane].osu"))
            using (var stream = new LineBufferedReader(resStream))
            {
                var difficulty = decoder.Decode(stream).Difficulty;

                Assert.AreEqual(6.5f, difficulty.DrainRate);
                Assert.AreEqual(4, difficulty.CircleSize);
                Assert.AreEqual(8, difficulty.OverallDifficulty);
                Assert.AreEqual(9, difficulty.ApproachRate);
                Assert.AreEqual(1.8, difficulty.SliderMultiplier);
                Assert.AreEqual(2, difficulty.SliderTickRate);
            }
        }

        [Test]
        public void TestDecodeBeatmapEvents()
        {
            var decoder = new LegacyBeatmapDecoder { ApplyOffsets = false };

            using (var resStream = TestResources.OpenResource("Soleily - Renatus (Gamu) [Insane].osu"))
            using (var stream = new LineBufferedReader(resStream))
            {
                var beatmap = decoder.Decode(stream);
                var metadata = beatmap.Metadata;
                var breakPoint = beatmap.Breaks[0];

                Assert.AreEqual("machinetop_background.jpg", metadata.BackgroundFile);
                Assert.AreEqual(122474, breakPoint.StartTime);
                Assert.AreEqual(140135, breakPoint.EndTime);
                Assert.IsTrue(breakPoint.HasEffect);
            }
        }

        [Test]
        public void TestDecodeVideoWithLowercaseExtension()
        {
            var decoder = new LegacyBeatmapDecoder { ApplyOffsets = false };

            using (var resStream = TestResources.OpenResource("video-with-lowercase-extension.osb"))
            using (var stream = new LineBufferedReader(resStream))
            {
                var beatmap = decoder.Decode(stream);
                var metadata = beatmap.Metadata;

                Assert.AreEqual("BG.jpg", metadata.BackgroundFile);
            }
        }

        [Test]
        public void TestDecodeVideoWithUppercaseExtension()
        {
            var decoder = new LegacyBeatmapDecoder { ApplyOffsets = false };

            using (var resStream = TestResources.OpenResource("video-with-uppercase-extension.osb"))
            using (var stream = new LineBufferedReader(resStream))
            {
                var beatmap = decoder.Decode(stream);
                var metadata = beatmap.Metadata;

                Assert.AreEqual("BG.jpg", metadata.BackgroundFile);
            }
        }

        [Test]
        public void TestDecodeImageSpecifiedAsVideo()
        {
            var decoder = new LegacyBeatmapDecoder { ApplyOffsets = false };

            using (var resStream = TestResources.OpenResource("image-specified-as-video.osb"))
            using (var stream = new LineBufferedReader(resStream))
            {
                var beatmap = decoder.Decode(stream);
                var metadata = beatmap.Metadata;

                Assert.AreEqual("BG.jpg", metadata.BackgroundFile);
            }
        }

        [Test]
        public void TestDecodeBeatmapTimingPoints()
        {
            var decoder = new LegacyBeatmapDecoder { ApplyOffsets = false };

            using (var resStream = TestResources.OpenResource("Soleily - Renatus (Gamu) [Insane].osu"))
            using (var stream = new LineBufferedReader(resStream))
            {
                var beatmap = decoder.Decode(stream);
                var controlPoints = (LegacyControlPointInfo)beatmap.ControlPointInfo;

                Assert.AreEqual(4, controlPoints.TimingPoints.Count);
                Assert.AreEqual(5, controlPoints.DifficultyPoints.Count);
                Assert.AreEqual(34, controlPoints.SamplePoints.Count);
                Assert.AreEqual(8, controlPoints.EffectPoints.Count);

                var timingPoint = controlPoints.TimingPointAt(0);
                Assert.AreEqual(956, timingPoint.Time);
                Assert.AreEqual(329.67032967033, timingPoint.BeatLength);
                Assert.AreEqual(TimeSignature.SimpleQuadruple, timingPoint.TimeSignature);
                Assert.IsFalse(timingPoint.OmitFirstBarLine);

                timingPoint = controlPoints.TimingPointAt(48428);
                Assert.AreEqual(956, timingPoint.Time);
                Assert.AreEqual(329.67032967033d, timingPoint.BeatLength);
                Assert.AreEqual(TimeSignature.SimpleQuadruple, timingPoint.TimeSignature);
                Assert.IsFalse(timingPoint.OmitFirstBarLine);

                timingPoint = controlPoints.TimingPointAt(119637);
                Assert.AreEqual(119637, timingPoint.Time);
                Assert.AreEqual(659.340659340659, timingPoint.BeatLength);
                Assert.AreEqual(TimeSignature.SimpleQuadruple, timingPoint.TimeSignature);
                Assert.IsFalse(timingPoint.OmitFirstBarLine);

                var difficultyPoint = controlPoints.DifficultyPointAt(0);
                Assert.AreEqual(0, difficultyPoint.Time);
                Assert.AreEqual(1.0, difficultyPoint.SliderVelocity);

                difficultyPoint = controlPoints.DifficultyPointAt(48428);
                Assert.AreEqual(0, difficultyPoint.Time);
                Assert.AreEqual(1.0, difficultyPoint.SliderVelocity);

                difficultyPoint = controlPoints.DifficultyPointAt(116999);
                Assert.AreEqual(116999, difficultyPoint.Time);
                Assert.AreEqual(0.75, difficultyPoint.SliderVelocity, 0.1);

                var soundPoint = controlPoints.SamplePointAt(0);
                Assert.AreEqual(956, soundPoint.Time);
                Assert.AreEqual(HitSampleInfo.BANK_SOFT, soundPoint.SampleBank);
                Assert.AreEqual(60, soundPoint.SampleVolume);

                soundPoint = controlPoints.SamplePointAt(53373);
                Assert.AreEqual(53373, soundPoint.Time);
                Assert.AreEqual(HitSampleInfo.BANK_SOFT, soundPoint.SampleBank);
                Assert.AreEqual(60, soundPoint.SampleVolume);

                soundPoint = controlPoints.SamplePointAt(119637);
                Assert.AreEqual(119637, soundPoint.Time);
                Assert.AreEqual(HitSampleInfo.BANK_SOFT, soundPoint.SampleBank);
                Assert.AreEqual(80, soundPoint.SampleVolume);

                var effectPoint = controlPoints.EffectPointAt(0);
                Assert.AreEqual(0, effectPoint.Time);
                Assert.IsFalse(effectPoint.KiaiMode);

                effectPoint = controlPoints.EffectPointAt(53703);
                Assert.AreEqual(53703, effectPoint.Time);
                Assert.IsTrue(effectPoint.KiaiMode);

                effectPoint = controlPoints.EffectPointAt(116637);
                Assert.AreEqual(95901, effectPoint.Time);
                Assert.IsFalse(effectPoint.KiaiMode);
            }
        }

        [Test]
        public void TestDecodeOverlappingTimingPoints()
        {
            var decoder = new LegacyBeatmapDecoder { ApplyOffsets = false };

            using (var resStream = TestResources.OpenResource("overlapping-control-points.osu"))
            using (var stream = new LineBufferedReader(resStream))
            {
                var controlPoints = (LegacyControlPointInfo)decoder.Decode(stream).ControlPointInfo;

                Assert.That(controlPoints.TimingPoints.Count, Is.EqualTo(4));
                Assert.That(controlPoints.DifficultyPoints.Count, Is.EqualTo(3));
                Assert.That(controlPoints.EffectPoints.Count, Is.EqualTo(3));
                Assert.That(controlPoints.SamplePoints.Count, Is.EqualTo(3));

                Assert.That(controlPoints.DifficultyPointAt(500).SliderVelocity, Is.EqualTo(1.5).Within(0.1));
                Assert.That(controlPoints.DifficultyPointAt(1500).SliderVelocity, Is.EqualTo(1.5).Within(0.1));
                Assert.That(controlPoints.DifficultyPointAt(2500).SliderVelocity, Is.EqualTo(0.75).Within(0.1));
                Assert.That(controlPoints.DifficultyPointAt(3500).SliderVelocity, Is.EqualTo(1.5).Within(0.1));

                Assert.That(controlPoints.EffectPointAt(500).KiaiMode, Is.True);
                Assert.That(controlPoints.EffectPointAt(1500).KiaiMode, Is.True);
                Assert.That(controlPoints.EffectPointAt(2500).KiaiMode, Is.False);
                Assert.That(controlPoints.EffectPointAt(3500).KiaiMode, Is.True);

                Assert.That(controlPoints.SamplePointAt(500).SampleBank, Is.EqualTo(HitSampleInfo.BANK_DRUM));
                Assert.That(controlPoints.SamplePointAt(1500).SampleBank, Is.EqualTo(HitSampleInfo.BANK_DRUM));
                Assert.That(controlPoints.SamplePointAt(2500).SampleBank, Is.EqualTo(HitSampleInfo.BANK_NORMAL));
                Assert.That(controlPoints.SamplePointAt(3500).SampleBank, Is.EqualTo(HitSampleInfo.BANK_DRUM));

                Assert.That(controlPoints.TimingPointAt(500).BeatLength, Is.EqualTo(500).Within(0.1));
                Assert.That(controlPoints.TimingPointAt(1500).BeatLength, Is.EqualTo(500).Within(0.1));
                Assert.That(controlPoints.TimingPointAt(2500).BeatLength, Is.EqualTo(250).Within(0.1));
                Assert.That(controlPoints.TimingPointAt(3500).BeatLength, Is.EqualTo(500).Within(0.1));
            }
        }

        [Test]
        public void TestDecodeOmitBarLineEffect()
        {
            var decoder = new LegacyBeatmapDecoder { ApplyOffsets = false };

            using (var resStream = TestResources.OpenResource("omit-barline-control-points.osu"))
            using (var stream = new LineBufferedReader(resStream))
            {
                var controlPoints = (LegacyControlPointInfo)decoder.Decode(stream).ControlPointInfo;

                Assert.That(controlPoints.TimingPoints.Count, Is.EqualTo(6));
                Assert.That(controlPoints.EffectPoints.Count, Is.EqualTo(0));

                Assert.That(controlPoints.TimingPointAt(500).OmitFirstBarLine, Is.False);
                Assert.That(controlPoints.TimingPointAt(1500).OmitFirstBarLine, Is.True);
                Assert.That(controlPoints.TimingPointAt(2500).OmitFirstBarLine, Is.False);
                Assert.That(controlPoints.TimingPointAt(3500).OmitFirstBarLine, Is.False);
                Assert.That(controlPoints.TimingPointAt(4500).OmitFirstBarLine, Is.False);
                Assert.That(controlPoints.TimingPointAt(5500).OmitFirstBarLine, Is.True);
            }
        }

        [Test]
        public void TestTimingPointResetsSpeedMultiplier()
        {
            var decoder = new LegacyBeatmapDecoder { ApplyOffsets = false };

            using (var resStream = TestResources.OpenResource("timingpoint-speedmultiplier-reset.osu"))
            using (var stream = new LineBufferedReader(resStream))
            {
                var controlPoints = (LegacyControlPointInfo)decoder.Decode(stream).ControlPointInfo;

                Assert.That(controlPoints.DifficultyPointAt(0).SliderVelocity, Is.EqualTo(0.5).Within(0.1));
                Assert.That(controlPoints.DifficultyPointAt(2000).SliderVelocity, Is.EqualTo(1).Within(0.1));
            }
        }

        [Test]
        public void TestDecodeBeatmapColours()
        {
            var decoder = new LegacySkinDecoder();

            using (var resStream = TestResources.OpenResource("Soleily - Renatus (Gamu) [Insane].osu"))
            using (var stream = new LineBufferedReader(resStream))
            {
                var comboColors = decoder.Decode(stream).ComboColours;

                Debug.Assert(comboColors != null);

                Color4[] expectedColors =
                {
                    new Color4(142, 199, 255, 255),
                    new Color4(255, 128, 128, 255),
                    new Color4(128, 255, 255, 255),
                    new Color4(128, 255, 128, 255),
                    new Color4(255, 187, 255, 255),
                    new Color4(255, 177, 140, 255),
                    new Color4(100, 100, 100, 255), // alpha is specified as 100, but should be ignored.
                };
                Assert.AreEqual(expectedColors.Length, comboColors.Count);
                for (int i = 0; i < expectedColors.Length; i++)
                    Assert.AreEqual(expectedColors[i], comboColors[i]);
            }
        }

        [Test]
        public void TestGetLastObjectTime()
        {
            var decoder = new LegacyBeatmapDecoder();

            using (var resStream = TestResources.OpenResource("mania-last-object-not-latest.osu"))
            using (var stream = new LineBufferedReader(resStream))
            {
                var beatmap = decoder.Decode(stream);

                Assert.That(beatmap.HitObjects.Last().StartTime, Is.EqualTo(2494));
                Assert.That(beatmap.HitObjects.Last().GetEndTime(), Is.EqualTo(2494));

                Assert.That(beatmap.HitObjects.Max(h => h.GetEndTime()), Is.EqualTo(2582));
                Assert.That(beatmap.GetLastObjectTime(), Is.EqualTo(2582));
            }
        }

        [Test]
        public void TestDecodeBeatmapComboOffsetsOsu()
        {
            var decoder = new LegacyBeatmapDecoder();

            using (var resStream = TestResources.OpenResource("hitobject-combo-offset.osu"))
            using (var stream = new LineBufferedReader(resStream))
            {
                var beatmap = decoder.Decode(stream);

                var converted = new OsuBeatmapConverter(beatmap, new OsuRuleset()).Convert();
                new OsuBeatmapProcessor(converted).PreProcess();
                new OsuBeatmapProcessor(converted).PostProcess();

                Assert.AreEqual(1, ((IHasComboInformation)converted.HitObjects.ElementAt(0)).ComboIndexWithOffsets);
                Assert.AreEqual(2, ((IHasComboInformation)converted.HitObjects.ElementAt(2)).ComboIndexWithOffsets);
                Assert.AreEqual(3, ((IHasComboInformation)converted.HitObjects.ElementAt(4)).ComboIndexWithOffsets);
                Assert.AreEqual(4, ((IHasComboInformation)converted.HitObjects.ElementAt(6)).ComboIndexWithOffsets);
                Assert.AreEqual(8, ((IHasComboInformation)converted.HitObjects.ElementAt(8)).ComboIndexWithOffsets);
                Assert.AreEqual(9, ((IHasComboInformation)converted.HitObjects.ElementAt(11)).ComboIndexWithOffsets);
            }
        }

        [Test]
        public void TestDecodeBeatmapComboOffsetsCatch()
        {
            var decoder = new LegacyBeatmapDecoder();

            using (var resStream = TestResources.OpenResource("hitobject-combo-offset.osu"))
            using (var stream = new LineBufferedReader(resStream))
            {
                var beatmap = decoder.Decode(stream);

                var converted = new CatchBeatmapConverter(beatmap, new CatchRuleset()).Convert();
                new CatchBeatmapProcessor(converted).PreProcess();
                new CatchBeatmapProcessor(converted).PostProcess();

                Assert.AreEqual(1, ((IHasComboInformation)converted.HitObjects.ElementAt(0)).ComboIndexWithOffsets);
                Assert.AreEqual(2, ((IHasComboInformation)converted.HitObjects.ElementAt(2)).ComboIndexWithOffsets);
                Assert.AreEqual(3, ((IHasComboInformation)converted.HitObjects.ElementAt(4)).ComboIndexWithOffsets);
                Assert.AreEqual(4, ((IHasComboInformation)converted.HitObjects.ElementAt(6)).ComboIndexWithOffsets);
                Assert.AreEqual(8, ((IHasComboInformation)converted.HitObjects.ElementAt(8)).ComboIndexWithOffsets);
                Assert.AreEqual(9, ((IHasComboInformation)converted.HitObjects.ElementAt(11)).ComboIndexWithOffsets);
            }
        }

        [Test]
        public void TestDecodeBeatmapHitObjectCoordinatesLegacy()
        {
            var decoder = new LegacyBeatmapDecoder();

            using (var resStream = TestResources.OpenResource("hitobject-coordinates-legacy.osu"))
            using (var stream = new LineBufferedReader(resStream))
            {
                var hitObjects = decoder.Decode(stream).HitObjects;

                var positionData = hitObjects[0] as IHasPosition;

                Assert.IsNotNull(positionData);
                Assert.AreEqual(new Vector2(256, 256), positionData!.Position);
            }
        }

        [Test]
        public void TestDecodeBeatmapHitObjectCoordinatesLazer()
        {
            var decoder = new LegacyBeatmapDecoder(LegacyBeatmapEncoder.FIRST_LAZER_VERSION);

            using (var resStream = TestResources.OpenResource("hitobject-coordinates-lazer.osu"))
            using (var stream = new LineBufferedReader(resStream))
            {
                var hitObjects = decoder.Decode(stream).HitObjects;

                var positionData = hitObjects[0] as IHasPosition;

                Assert.IsNotNull(positionData);
                Assert.AreEqual(new Vector2(256.99853f, 256.001f), positionData!.Position);
            }
        }

        [Test]
        public void TestDecodeBeatmapHitObjects()
        {
            var decoder = new LegacyBeatmapDecoder { ApplyOffsets = false };

            using (var resStream = TestResources.OpenResource("Soleily - Renatus (Gamu) [Insane].osu"))
            using (var stream = new LineBufferedReader(resStream))
            {
                var hitObjects = decoder.Decode(stream).HitObjects;

                var curveData = hitObjects[0] as IHasPathWithRepeats;
                var positionData = hitObjects[0] as IHasPosition;

                Assert.IsNotNull(positionData);
                Assert.IsNotNull(curveData);
                Assert.AreEqual(new Vector2(192, 168), positionData!.Position);
                Assert.AreEqual(956, hitObjects[0].StartTime);
                Assert.IsTrue(hitObjects[0].Samples.Any(s => s.Name == HitSampleInfo.HIT_NORMAL));

                positionData = hitObjects[1] as IHasPosition;

                Assert.IsNotNull(positionData);
                Assert.AreEqual(new Vector2(304, 56), positionData!.Position);
                Assert.AreEqual(1285, hitObjects[1].StartTime);
                Assert.IsTrue(hitObjects[1].Samples.Any(s => s.Name == HitSampleInfo.HIT_CLAP));
            }
        }

        [Test]
        public void TestDecodeControlPointDifficultyChange()
        {
            var decoder = new LegacyBeatmapDecoder { ApplyOffsets = false };

            using (var resStream = TestResources.OpenResource("controlpoint-difficulty-multiplier.osu"))
            using (var stream = new LineBufferedReader(resStream))
            {
                var controlPointInfo = (LegacyControlPointInfo)decoder.Decode(stream).ControlPointInfo;

                Assert.That(controlPointInfo.DifficultyPointAt(5).SliderVelocity, Is.EqualTo(1));
                Assert.That(controlPointInfo.DifficultyPointAt(1000).SliderVelocity, Is.EqualTo(10));
                Assert.That(controlPointInfo.DifficultyPointAt(2000).SliderVelocity, Is.EqualTo(1.8518518518518519d));
                Assert.That(controlPointInfo.DifficultyPointAt(3000).SliderVelocity, Is.EqualTo(0.5));
            }
        }

        [Test]
        public void TestDecodeControlPointCustomSampleBank()
        {
            var decoder = new LegacyBeatmapDecoder { ApplyOffsets = false };

            using (var resStream = TestResources.OpenResource("controlpoint-custom-samplebank.osu"))
            using (var stream = new LineBufferedReader(resStream))
            {
                var hitObjects = decoder.Decode(stream).HitObjects;

                Assert.AreEqual("Gameplay/normal-hitnormal", getTestableSampleInfo(hitObjects[0]).LookupNames.First());
                Assert.AreEqual("Gameplay/normal-hitnormal", getTestableSampleInfo(hitObjects[1]).LookupNames.First());
                Assert.AreEqual("Gameplay/normal-hitnormal2", getTestableSampleInfo(hitObjects[2]).LookupNames.First());
                Assert.AreEqual("Gameplay/normal-hitnormal", getTestableSampleInfo(hitObjects[3]).LookupNames.First());

                // The fourth object is a slider.
                // `Samples` of a slider are presumed to control the volume of sounds that last the entire duration of the slider
                // (such as ticks, slider slide sounds, etc.)
                // Thus, the point of query of control points used for `Samples` is just beyond the start time of the slider.
                Assert.AreEqual("Gameplay/soft-hitnormal11", getTestableSampleInfo(hitObjects[4]).LookupNames.First());

                // That said, the `NodeSamples` of the slider are responsible for the sounds of the slider's head / tail / repeats / large ticks etc.
                // Therefore, they should be read at the time instant correspondent to the given node.
                // This means that the tail should use bank 8 rather than 11.
                Assert.AreEqual("Gameplay/soft-hitnormal11", ((ConvertSlider)hitObjects[4]).NodeSamples[0][0].LookupNames.First());
                Assert.AreEqual("Gameplay/soft-hitnormal8", ((ConvertSlider)hitObjects[4]).NodeSamples[1][0].LookupNames.First());
            }

            static HitSampleInfo getTestableSampleInfo(HitObject hitObject) => hitObject.Samples[0];
        }

        [Test]
        public void TestDecodeHitObjectCustomSampleBank()
        {
            var decoder = new LegacyBeatmapDecoder { ApplyOffsets = false };

            using (var resStream = TestResources.OpenResource("hitobject-custom-samplebank.osu"))
            using (var stream = new LineBufferedReader(resStream))
            {
                var hitObjects = decoder.Decode(stream).HitObjects;

                Assert.AreEqual("Gameplay/normal-hitnormal", getTestableSampleInfo(hitObjects[0]).LookupNames.First());
                Assert.AreEqual("Gameplay/normal-hitnormal2", getTestableSampleInfo(hitObjects[1]).LookupNames.First());
                Assert.AreEqual("Gameplay/normal-hitnormal3", getTestableSampleInfo(hitObjects[2]).LookupNames.First());
            }

            static HitSampleInfo getTestableSampleInfo(HitObject hitObject) => hitObject.Samples[0];
        }

        [Test]
        public void TestDecodeHitObjectFileSamples()
        {
            var decoder = new LegacyBeatmapDecoder { ApplyOffsets = false };

            using (var resStream = TestResources.OpenResource("hitobject-file-samples.osu"))
            using (var stream = new LineBufferedReader(resStream))
            {
                var hitObjects = decoder.Decode(stream).HitObjects;

                Assert.AreEqual("hit_1.wav", getTestableSampleInfo(hitObjects[0]).LookupNames.First());
                Assert.AreEqual("hit_2.wav", getTestableSampleInfo(hitObjects[1]).LookupNames.First());
                Assert.AreEqual("Gameplay/normal-hitnormal2", getTestableSampleInfo(hitObjects[2]).LookupNames.First());
                Assert.AreEqual("hit_1.wav", getTestableSampleInfo(hitObjects[3]).LookupNames.First());
                Assert.AreEqual(70, getTestableSampleInfo(hitObjects[3]).Volume);
            }

            static HitSampleInfo getTestableSampleInfo(HitObject hitObject) => hitObject.Samples[0];
        }

        [Test]
        public void TestDecodeSliderSamples()
        {
            var decoder = new LegacyBeatmapDecoder { ApplyOffsets = false };

            using (var resStream = TestResources.OpenResource("slider-samples.osu"))
            using (var stream = new LineBufferedReader(resStream))
            {
                var hitObjects = decoder.Decode(stream).HitObjects;

                var slider1 = (ConvertSlider)hitObjects[0];

                Assert.AreEqual(1, slider1.NodeSamples[0].Count);
                Assert.AreEqual(HitSampleInfo.HIT_NORMAL, slider1.NodeSamples[0][0].Name);
                Assert.AreEqual(1, slider1.NodeSamples[1].Count);
                Assert.AreEqual(HitSampleInfo.HIT_NORMAL, slider1.NodeSamples[1][0].Name);
                Assert.AreEqual(1, slider1.NodeSamples[2].Count);
                Assert.AreEqual(HitSampleInfo.HIT_NORMAL, slider1.NodeSamples[2][0].Name);

                var slider2 = (ConvertSlider)hitObjects[1];

                Assert.AreEqual(2, slider2.NodeSamples[0].Count);
                Assert.AreEqual(HitSampleInfo.HIT_NORMAL, slider2.NodeSamples[0][0].Name);
                Assert.AreEqual(HitSampleInfo.HIT_CLAP, slider2.NodeSamples[0][1].Name);
                Assert.AreEqual(2, slider2.NodeSamples[1].Count);
                Assert.AreEqual(HitSampleInfo.HIT_NORMAL, slider2.NodeSamples[1][0].Name);
                Assert.AreEqual(HitSampleInfo.HIT_CLAP, slider2.NodeSamples[1][1].Name);
                Assert.AreEqual(2, slider2.NodeSamples[2].Count);
                Assert.AreEqual(HitSampleInfo.HIT_NORMAL, slider2.NodeSamples[2][0].Name);
                Assert.AreEqual(HitSampleInfo.HIT_CLAP, slider2.NodeSamples[2][1].Name);

                var slider3 = (ConvertSlider)hitObjects[2];

                Assert.AreEqual(2, slider3.NodeSamples[0].Count);
                Assert.AreEqual(HitSampleInfo.HIT_NORMAL, slider3.NodeSamples[0][0].Name);
                Assert.AreEqual(HitSampleInfo.HIT_WHISTLE, slider3.NodeSamples[0][1].Name);
                Assert.AreEqual(1, slider3.NodeSamples[1].Count);
                Assert.AreEqual(HitSampleInfo.HIT_NORMAL, slider3.NodeSamples[1][0].Name);
                Assert.AreEqual(2, slider3.NodeSamples[2].Count);
                Assert.AreEqual(HitSampleInfo.HIT_NORMAL, slider3.NodeSamples[2][0].Name);
                Assert.AreEqual(HitSampleInfo.HIT_CLAP, slider3.NodeSamples[2][1].Name);
            }
        }

        [Test]
        public void TestDecodeHitObjectNullAdditionBank()
        {
            var decoder = new LegacyBeatmapDecoder { ApplyOffsets = false };

            using (var resStream = TestResources.OpenResource("hitobject-no-addition-bank.osu"))
            using (var stream = new LineBufferedReader(resStream))
            {
                var hitObjects = decoder.Decode(stream).HitObjects;

                Assert.AreEqual(hitObjects[0].Samples[0].Bank, hitObjects[0].Samples[1].Bank);
            }
        }

        [Test]
        public void TestInvalidEventStillPasses()
        {
            var decoder = new LegacyBeatmapDecoder { ApplyOffsets = false };

            using (var badResStream = TestResources.OpenResource("invalid-events.osu"))
            using (var badStream = new LineBufferedReader(badResStream))
            {
                Assert.DoesNotThrow(() => decoder.Decode(badStream));
            }
        }

        [Test]
        public void TestInvalidBankDefaultsToNormal()
        {
            var decoder = new LegacyBeatmapDecoder { ApplyOffsets = false };

            using (var resStream = TestResources.OpenResource("invalid-bank.osu"))
            using (var stream = new LineBufferedReader(resStream))
            {
                var hitObjects = decoder.Decode(stream).HitObjects;

                assertObjectHasBanks(hitObjects[0], HitSampleInfo.BANK_DRUM);
                assertObjectHasBanks(hitObjects[1], HitSampleInfo.BANK_NORMAL);
                assertObjectHasBanks(hitObjects[2], HitSampleInfo.BANK_SOFT);
                assertObjectHasBanks(hitObjects[3], HitSampleInfo.BANK_DRUM);
                assertObjectHasBanks(hitObjects[4], HitSampleInfo.BANK_NORMAL);

                assertObjectHasBanks(hitObjects[5], HitSampleInfo.BANK_DRUM, HitSampleInfo.BANK_DRUM);
                assertObjectHasBanks(hitObjects[6], HitSampleInfo.BANK_DRUM, HitSampleInfo.BANK_NORMAL);
                assertObjectHasBanks(hitObjects[7], HitSampleInfo.BANK_DRUM, HitSampleInfo.BANK_SOFT);
                assertObjectHasBanks(hitObjects[8], HitSampleInfo.BANK_DRUM, HitSampleInfo.BANK_DRUM);
                assertObjectHasBanks(hitObjects[9], HitSampleInfo.BANK_DRUM, HitSampleInfo.BANK_NORMAL);
            }

            static void assertObjectHasBanks(HitObject hitObject, string normalBank, string? additionsBank = null)
            {
                Assert.AreEqual(normalBank, hitObject.Samples[0].Bank);

                if (additionsBank != null)
                    Assert.AreEqual(additionsBank, hitObject.Samples[1].Bank);
            }
        }

        [Test]
        public void TestFallbackDecoderForCorruptedHeader()
        {
            Decoder<Beatmap> decoder = null!;
            Beatmap beatmap = null!;

            using (var resStream = TestResources.OpenResource("corrupted-header.osu"))
            using (var stream = new LineBufferedReader(resStream))
            {
                Assert.DoesNotThrow(() => decoder = Decoder.GetDecoder<Beatmap>(stream));
                Assert.IsInstanceOf<LegacyBeatmapDecoder>(decoder);
                Assert.DoesNotThrow(() => beatmap = decoder.Decode(stream));
                Assert.IsNotNull(beatmap);
                Assert.AreEqual("Beatmap with corrupted header", beatmap.Metadata.Title);
                Assert.AreEqual("Evil Hacker", beatmap.Metadata.Author.Username);
            }
        }

        [Test]
        public void TestFallbackDecoderForMissingHeader()
        {
            Decoder<Beatmap> decoder = null!;
            Beatmap beatmap = null!;

            using (var resStream = TestResources.OpenResource("missing-header.osu"))
            using (var stream = new LineBufferedReader(resStream))
            {
                Assert.DoesNotThrow(() => decoder = Decoder.GetDecoder<Beatmap>(stream));
                Assert.IsInstanceOf<LegacyBeatmapDecoder>(decoder);
                Assert.DoesNotThrow(() => beatmap = decoder.Decode(stream));
                Assert.IsNotNull(beatmap);
                Assert.AreEqual("Beatmap with no header", beatmap.Metadata.Title);
                Assert.AreEqual("Incredibly Evil Hacker", beatmap.Metadata.Author.Username);
            }
        }

        [Test]
        public void TestDecodeFileWithEmptyLinesAtStart()
        {
            Decoder<Beatmap> decoder = null!;
            Beatmap beatmap = null!;

            using (var resStream = TestResources.OpenResource("empty-lines-at-start.osu"))
            using (var stream = new LineBufferedReader(resStream))
            {
                Assert.DoesNotThrow(() => decoder = Decoder.GetDecoder<Beatmap>(stream));
                Assert.IsInstanceOf<LegacyBeatmapDecoder>(decoder);
                Assert.DoesNotThrow(() => beatmap = decoder.Decode(stream));
                Assert.IsNotNull(beatmap);
                Assert.AreEqual("Empty lines at start", beatmap.Metadata.Title);
                Assert.AreEqual("Edge Case Hunter", beatmap.Metadata.Author.Username);
            }
        }

        [Test]
        public void TestDecodeFileWithEmptyLinesAndNoHeader()
        {
            Decoder<Beatmap> decoder = null!;
            Beatmap beatmap = null!;

            using (var resStream = TestResources.OpenResource("empty-line-instead-of-header.osu"))
            using (var stream = new LineBufferedReader(resStream))
            {
                Assert.DoesNotThrow(() => decoder = Decoder.GetDecoder<Beatmap>(stream));
                Assert.IsInstanceOf<LegacyBeatmapDecoder>(decoder);
                Assert.DoesNotThrow(() => beatmap = decoder.Decode(stream));
                Assert.IsNotNull(beatmap);
                Assert.AreEqual("The dog ate the file header", beatmap.Metadata.Title);
                Assert.AreEqual("Why does this keep happening", beatmap.Metadata.Author.Username);
            }
        }

        [Test]
        public void TestDecodeFileWithContentImmediatelyAfterHeader()
        {
            Decoder<Beatmap> decoder = null!;
            Beatmap beatmap = null!;

            using (var resStream = TestResources.OpenResource("no-empty-line-after-header.osu"))
            using (var stream = new LineBufferedReader(resStream))
            {
                Assert.DoesNotThrow(() => decoder = Decoder.GetDecoder<Beatmap>(stream));
                Assert.IsInstanceOf<LegacyBeatmapDecoder>(decoder);
                Assert.DoesNotThrow(() => beatmap = decoder.Decode(stream));
                Assert.IsNotNull(beatmap);
                Assert.AreEqual("No empty line delimiting header from contents", beatmap.Metadata.Title);
                Assert.AreEqual("Edge Case Hunter", beatmap.Metadata.Author.Username);
            }
        }

        [Test]
        public void TestDecodeEmptyFile()
        {
            using (var resStream = new MemoryStream())
            using (var stream = new LineBufferedReader(resStream))
            {
                Assert.Throws<IOException>(() => Decoder.GetDecoder<Beatmap>(stream));
            }
        }

        [Test]
        public void TestAllowFallbackDecoderOverwrite()
        {
            Decoder<Beatmap> decoder = null!;

            using (var resStream = TestResources.OpenResource("corrupted-header.osu"))
            using (var stream = new LineBufferedReader(resStream))
            {
                Assert.DoesNotThrow(() => decoder = Decoder.GetDecoder<Beatmap>(stream));
                Assert.IsInstanceOf<LegacyBeatmapDecoder>(decoder);
            }

            Assert.DoesNotThrow(LegacyDifficultyCalculatorBeatmapDecoder.Register);

            using (var resStream = TestResources.OpenResource("corrupted-header.osu"))
            using (var stream = new LineBufferedReader(resStream))
            {
                Assert.DoesNotThrow(() => decoder = Decoder.GetDecoder<Beatmap>(stream));
                Assert.IsInstanceOf<LegacyDifficultyCalculatorBeatmapDecoder>(decoder);
            }
        }

        [Test]
        public void TestMultiSegmentSliders()
        {
            var decoder = new LegacyBeatmapDecoder { ApplyOffsets = false };

            using (var resStream = TestResources.OpenResource("multi-segment-slider.osu"))
            using (var stream = new LineBufferedReader(resStream))
            {
                var decoded = decoder.Decode(stream);

                // Multi-segment
                var first = ((IHasPath)decoded.HitObjects[0]).Path;

                Assert.That(first.ControlPoints[0].Position, Is.EqualTo(Vector2.Zero));
                Assert.That(first.ControlPoints[0].Type, Is.EqualTo(PathType.PERFECT_CURVE));
                Assert.That(first.ControlPoints[1].Position, Is.EqualTo(new Vector2(161, -244)));
                Assert.That(first.ControlPoints[1].Type, Is.EqualTo(null));

                // ReSharper disable once HeuristicUnreachableCode
                // weird one, see https://youtrack.jetbrains.com/issue/RIDER-70159.
                Assert.That(first.ControlPoints[2].Position, Is.EqualTo(new Vector2(376, -3)));
                Assert.That(first.ControlPoints[2].Type, Is.EqualTo(PathType.BEZIER));
                Assert.That(first.ControlPoints[3].Position, Is.EqualTo(new Vector2(68, 15)));
                Assert.That(first.ControlPoints[3].Type, Is.EqualTo(null));
                Assert.That(first.ControlPoints[4].Position, Is.EqualTo(new Vector2(259, -132)));
                Assert.That(first.ControlPoints[4].Type, Is.EqualTo(null));
                Assert.That(first.ControlPoints[5].Position, Is.EqualTo(new Vector2(92, -107)));
                Assert.That(first.ControlPoints[5].Type, Is.EqualTo(null));

                // Single-segment
                var second = ((IHasPath)decoded.HitObjects[1]).Path;

                Assert.That(second.ControlPoints[0].Position, Is.EqualTo(Vector2.Zero));
                Assert.That(second.ControlPoints[0].Type, Is.EqualTo(PathType.PERFECT_CURVE));
                Assert.That(second.ControlPoints[1].Position, Is.EqualTo(new Vector2(161, -244)));
                Assert.That(second.ControlPoints[1].Type, Is.EqualTo(null));
                Assert.That(second.ControlPoints[2].Position, Is.EqualTo(new Vector2(376, -3)));
                Assert.That(second.ControlPoints[2].Type, Is.EqualTo(null));

                // Implicit multi-segment
                var third = ((IHasPath)decoded.HitObjects[2]).Path;

                Assert.That(third.ControlPoints[0].Position, Is.EqualTo(Vector2.Zero));
                Assert.That(third.ControlPoints[0].Type, Is.EqualTo(PathType.BEZIER));
                Assert.That(third.ControlPoints[1].Position, Is.EqualTo(new Vector2(0, 192)));
                Assert.That(third.ControlPoints[1].Type, Is.EqualTo(null));
                Assert.That(third.ControlPoints[2].Position, Is.EqualTo(new Vector2(224, 192)));
                Assert.That(third.ControlPoints[2].Type, Is.EqualTo(null));

                Assert.That(third.ControlPoints[3].Position, Is.EqualTo(new Vector2(224, 0)));
                Assert.That(third.ControlPoints[3].Type, Is.EqualTo(PathType.BEZIER));
                Assert.That(third.ControlPoints[4].Position, Is.EqualTo(new Vector2(224, -192)));
                Assert.That(third.ControlPoints[4].Type, Is.EqualTo(null));
                Assert.That(third.ControlPoints[5].Position, Is.EqualTo(new Vector2(480, -192)));
                Assert.That(third.ControlPoints[5].Type, Is.EqualTo(null));
                Assert.That(third.ControlPoints[6].Position, Is.EqualTo(new Vector2(480, 0)));
                Assert.That(third.ControlPoints[6].Type, Is.EqualTo(null));

                // Last control point duplicated
                var fourth = ((IHasPath)decoded.HitObjects[3]).Path;

                Assert.That(fourth.ControlPoints[0].Position, Is.EqualTo(Vector2.Zero));
                Assert.That(fourth.ControlPoints[0].Type, Is.EqualTo(PathType.BEZIER));
                Assert.That(fourth.ControlPoints[1].Position, Is.EqualTo(new Vector2(1, 1)));
                Assert.That(fourth.ControlPoints[1].Type, Is.EqualTo(null));
                Assert.That(fourth.ControlPoints[2].Position, Is.EqualTo(new Vector2(2, 2)));
                Assert.That(fourth.ControlPoints[2].Type, Is.EqualTo(null));
                Assert.That(fourth.ControlPoints[3].Position, Is.EqualTo(new Vector2(3, 3)));
                Assert.That(fourth.ControlPoints[3].Type, Is.EqualTo(null));
                Assert.That(fourth.ControlPoints[4].Position, Is.EqualTo(new Vector2(3, 3)));
                Assert.That(fourth.ControlPoints[4].Type, Is.EqualTo(null));

                // Last control point in segment duplicated
                var fifth = ((IHasPath)decoded.HitObjects[4]).Path;

                Assert.That(fifth.ControlPoints[0].Position, Is.EqualTo(Vector2.Zero));
                Assert.That(fifth.ControlPoints[0].Type, Is.EqualTo(PathType.BEZIER));
                Assert.That(fifth.ControlPoints[1].Position, Is.EqualTo(new Vector2(1, 1)));
                Assert.That(fifth.ControlPoints[1].Type, Is.EqualTo(null));
                Assert.That(fifth.ControlPoints[2].Position, Is.EqualTo(new Vector2(2, 2)));
                Assert.That(fifth.ControlPoints[2].Type, Is.EqualTo(null));
                Assert.That(fifth.ControlPoints[3].Position, Is.EqualTo(new Vector2(3, 3)));
                Assert.That(fifth.ControlPoints[3].Type, Is.EqualTo(null));
                Assert.That(fifth.ControlPoints[4].Position, Is.EqualTo(new Vector2(3, 3)));
                Assert.That(fifth.ControlPoints[4].Type, Is.EqualTo(null));

                Assert.That(fifth.ControlPoints[5].Position, Is.EqualTo(new Vector2(4, 4)));
                Assert.That(fifth.ControlPoints[5].Type, Is.EqualTo(PathType.BEZIER));
                Assert.That(fifth.ControlPoints[6].Position, Is.EqualTo(new Vector2(5, 5)));
                Assert.That(fifth.ControlPoints[6].Type, Is.EqualTo(null));

                // Implicit perfect-curve multi-segment(Should convert to bezier to match stable)
                var sixth = ((IHasPath)decoded.HitObjects[5]).Path;

                Assert.That(sixth.ControlPoints[0].Position, Is.EqualTo(Vector2.Zero));
                Assert.That(sixth.ControlPoints[0].Type == PathType.BEZIER);
                Assert.That(sixth.ControlPoints[1].Position, Is.EqualTo(new Vector2(75, 145)));
                Assert.That(sixth.ControlPoints[1].Type == null);
                Assert.That(sixth.ControlPoints[2].Position, Is.EqualTo(new Vector2(170, 75)));

                Assert.That(sixth.ControlPoints[2].Type == PathType.BEZIER);
                Assert.That(sixth.ControlPoints[3].Position, Is.EqualTo(new Vector2(300, 145)));
                Assert.That(sixth.ControlPoints[3].Type == null);
                Assert.That(sixth.ControlPoints[4].Position, Is.EqualTo(new Vector2(410, 20)));
                Assert.That(sixth.ControlPoints[4].Type == null);

                // Explicit perfect-curve multi-segment(Should not convert to bezier)
                var seventh = ((IHasPath)decoded.HitObjects[6]).Path;

                Assert.That(seventh.ControlPoints[0].Position, Is.EqualTo(Vector2.Zero));
                Assert.That(seventh.ControlPoints[0].Type == PathType.PERFECT_CURVE);
                Assert.That(seventh.ControlPoints[1].Position, Is.EqualTo(new Vector2(75, 145)));
                Assert.That(seventh.ControlPoints[1].Type == null);
                Assert.That(seventh.ControlPoints[2].Position, Is.EqualTo(new Vector2(170, 75)));

                Assert.That(seventh.ControlPoints[2].Type == PathType.PERFECT_CURVE);
                Assert.That(seventh.ControlPoints[3].Position, Is.EqualTo(new Vector2(300, 145)));
                Assert.That(seventh.ControlPoints[3].Type == null);
                Assert.That(seventh.ControlPoints[4].Position, Is.EqualTo(new Vector2(410, 20)));
                Assert.That(seventh.ControlPoints[4].Type == null);
            }
        }

        [Test]
        public void TestSliderLengthExtensionEdgeCase()
        {
            var decoder = new LegacyBeatmapDecoder { ApplyOffsets = false };

            using (var resStream = TestResources.OpenResource("duplicate-last-position-slider.osu"))
            using (var stream = new LineBufferedReader(resStream))
            {
                var decoded = decoder.Decode(stream);

                var path = ((IHasPath)decoded.HitObjects[0]).Path;

                Assert.That(path.ExpectedDistance.Value, Is.EqualTo(2));
                Assert.That(path.Distance, Is.EqualTo(1));
            }
        }

        [TestCase(false)]
        [TestCase(true)]
        public void TestLegacyDefaultsPreserved(bool applyOffsets)
        {
            var decoder = new LegacyBeatmapDecoder { ApplyOffsets = applyOffsets };

            using (var memoryStream = new MemoryStream())
            using (var stream = new LineBufferedReader(memoryStream))
            {
                var decoded = decoder.Decode(stream);

                Assert.Multiple(() =>
                {
<<<<<<< HEAD
                    Assert.That(decoded.AudioLeadIn, Is.EqualTo(0));
                    Assert.That(decoded.StackLeniency, Is.EqualTo(0.7f));
                    Assert.That(decoded.SpecialStyle, Is.False);
                    Assert.That(decoded.LetterboxInBreaks, Is.False);
                    Assert.That(decoded.WidescreenStoryboard, Is.False);
                    Assert.That(decoded.EpilepsyWarning, Is.False);
                    Assert.That(decoded.SamplesMatchPlaybackRate, Is.False);
                    Assert.That(decoded.Countdown, Is.EqualTo(CountdownType.Normal));
                    Assert.That(decoded.CountdownOffset, Is.EqualTo(0));
=======
                    Assert.That(decoded.BeatmapInfo.AudioLeadIn, Is.EqualTo(0));
                    Assert.That(decoded.BeatmapInfo.StackLeniency, Is.EqualTo(0.7f));
                    Assert.That(decoded.BeatmapInfo.SpecialStyle, Is.False);
                    Assert.That(decoded.BeatmapInfo.LetterboxInBreaks, Is.False);
                    Assert.That(decoded.BeatmapInfo.WidescreenStoryboard, Is.False);
                    Assert.That(decoded.BeatmapInfo.EpilepsyWarning, Is.False);
                    Assert.That(decoded.BeatmapInfo.SamplesMatchPlaybackRate, Is.False);
                    Assert.That(decoded.BeatmapInfo.Countdown, Is.EqualTo(CountdownType.None));
                    Assert.That(decoded.BeatmapInfo.CountdownOffset, Is.EqualTo(0));
>>>>>>> d3d111de
                    Assert.That(decoded.BeatmapInfo.Metadata.PreviewTime, Is.EqualTo(-1));
                    Assert.That(decoded.BeatmapInfo.Ruleset.OnlineID, Is.EqualTo(0));
                });
            }
        }

        [Test]
        public void TestUndefinedApproachRateInheritsOverallDifficulty()
        {
            var decoder = new LegacyBeatmapDecoder { ApplyOffsets = false };

            using (var resStream = TestResources.OpenResource("undefined-approach-rate.osu"))
            using (var stream = new LineBufferedReader(resStream))
            {
                var decoded = decoder.Decode(stream);
                Assert.That(decoded.Difficulty.ApproachRate, Is.EqualTo(1));
                Assert.That(decoded.Difficulty.OverallDifficulty, Is.EqualTo(1));
            }
        }

        [Test]
        public void TestApproachRateDefinedBeforeOverallDifficulty()
        {
            var decoder = new LegacyBeatmapDecoder { ApplyOffsets = false };

            using (var resStream = TestResources.OpenResource("approach-rate-before-overall-difficulty.osu"))
            using (var stream = new LineBufferedReader(resStream))
            {
                var decoded = decoder.Decode(stream);
                Assert.That(decoded.Difficulty.ApproachRate, Is.EqualTo(9));
                Assert.That(decoded.Difficulty.OverallDifficulty, Is.EqualTo(1));
            }
        }

        [Test]
        public void TestApproachRateDefinedAfterOverallDifficulty()
        {
            var decoder = new LegacyBeatmapDecoder { ApplyOffsets = false };

            using (var resStream = TestResources.OpenResource("approach-rate-after-overall-difficulty.osu"))
            using (var stream = new LineBufferedReader(resStream))
            {
                var decoded = decoder.Decode(stream);
                Assert.That(decoded.Difficulty.ApproachRate, Is.EqualTo(9));
                Assert.That(decoded.Difficulty.OverallDifficulty, Is.EqualTo(1));
            }
        }

        [Test]
        public void TestLegacyAdjacentImplicitCatmullSegmentsAreMerged()
        {
            var decoder = new LegacyBeatmapDecoder { ApplyOffsets = false };

            using (var resStream = TestResources.OpenResource("adjacent-catmull-segments.osu"))
            using (var stream = new LineBufferedReader(resStream))
            {
                var decoded = decoder.Decode(stream);
                var controlPoints = ((IHasPath)decoded.HitObjects[0]).Path.ControlPoints;

                Assert.That(controlPoints.Count, Is.EqualTo(6));
                Assert.That(controlPoints.Single(c => c.Type != null).Type, Is.EqualTo(PathType.CATMULL));
            }
        }

        [Test]
        public void TestNonLegacyAdjacentImplicitCatmullSegmentsAreNotMerged()
        {
            var decoder = new LegacyBeatmapDecoder(LegacyBeatmapEncoder.FIRST_LAZER_VERSION) { ApplyOffsets = false };

            using (var resStream = TestResources.OpenResource("adjacent-catmull-segments.osu"))
            using (var stream = new LineBufferedReader(resStream))
            {
                var decoded = decoder.Decode(stream);
                var controlPoints = ((IHasPath)decoded.HitObjects[0]).Path.ControlPoints;

                Assert.That(controlPoints.Count, Is.EqualTo(4));
                Assert.That(controlPoints[0].Type, Is.EqualTo(PathType.CATMULL));
                Assert.That(controlPoints[1].Type, Is.EqualTo(PathType.CATMULL));
                Assert.That(controlPoints[2].Type, Is.EqualTo(PathType.CATMULL));
                Assert.That(controlPoints[3].Type, Is.Null);
            }
        }

        [Test]
        public void TestLegacyDuplicateInitialCatmullPointIsMerged()
        {
            var decoder = new LegacyBeatmapDecoder { ApplyOffsets = false };

            using (var resStream = TestResources.OpenResource("catmull-duplicate-initial-controlpoint.osu"))
            using (var stream = new LineBufferedReader(resStream))
            {
                var decoded = decoder.Decode(stream);
                var controlPoints = ((IHasPath)decoded.HitObjects[0]).Path.ControlPoints;

                Assert.That(controlPoints.Count, Is.EqualTo(4));
                Assert.That(controlPoints[0].Type, Is.EqualTo(PathType.CATMULL));
                Assert.That(controlPoints[0].Position, Is.EqualTo(Vector2.Zero));
                Assert.That(controlPoints[1].Type, Is.Null);
                Assert.That(controlPoints[1].Position, Is.Not.EqualTo(Vector2.Zero));
            }
        }

        [Test]
        public void TestNaNControlPoints()
        {
            var decoder = new LegacyBeatmapDecoder { ApplyOffsets = false };

            using (var resStream = TestResources.OpenResource("nan-control-points.osu"))
            using (var stream = new LineBufferedReader(resStream))
            {
                var controlPoints = (LegacyControlPointInfo)decoder.Decode(stream).ControlPointInfo;

                Assert.That(controlPoints.TimingPoints.Count, Is.EqualTo(1));
                Assert.That(controlPoints.DifficultyPoints.Count, Is.EqualTo(2));

                Assert.That(controlPoints.TimingPointAt(1000).BeatLength, Is.EqualTo(500));

                Assert.That(controlPoints.DifficultyPointAt(2000).SliderVelocity, Is.EqualTo(1));
                Assert.That(controlPoints.DifficultyPointAt(3000).SliderVelocity, Is.EqualTo(1));

                Assert.That(controlPoints.DifficultyPointAt(2000).GenerateTicks, Is.False);
                Assert.That(controlPoints.DifficultyPointAt(3000).GenerateTicks, Is.True);
            }
        }

        [Test]
        public void TestSamplePointLeniency()
        {
            var decoder = new LegacyBeatmapDecoder { ApplyOffsets = false };

            using (var resStream = TestResources.OpenResource("sample-point-leniency.osu"))
            using (var stream = new LineBufferedReader(resStream))
            {
                var hitObject = decoder.Decode(stream).HitObjects.Single();
                Assert.That(hitObject.Samples.Select(s => s.Volume), Has.All.EqualTo(70));
            }
        }

        [Test]
        public void TestNewComboAfterBreak()
        {
            var decoder = new LegacyBeatmapDecoder { ApplyOffsets = false };

            using (var resStream = TestResources.OpenResource("break-between-objects.osu"))
            using (var stream = new LineBufferedReader(resStream))
            {
                var beatmap = decoder.Decode(stream);
                Assert.That(((IHasCombo)beatmap.HitObjects[0]).NewCombo, Is.True);
                Assert.That(((IHasCombo)beatmap.HitObjects[1]).NewCombo, Is.True);
                Assert.That(((IHasCombo)beatmap.HitObjects[2]).NewCombo, Is.False);
            }
        }

        /// <summary>
        /// Test cases that involve a spinner between two hitobjects.
        /// </summary>
        [Test]
        public void TestSpinnerNewComboBetweenObjects([Values("osu", "catch")] string rulesetName)
        {
            var decoder = new LegacyBeatmapDecoder { ApplyOffsets = false };

            using (var resStream = TestResources.OpenResource("spinner-between-objects.osu"))
            using (var stream = new LineBufferedReader(resStream))
            {
                Ruleset ruleset;

                switch (rulesetName)
                {
                    case "osu":
                        ruleset = new OsuRuleset();
                        break;

                    case "catch":
                        ruleset = new CatchRuleset();
                        break;

                    default:
                        throw new ArgumentOutOfRangeException(nameof(rulesetName), rulesetName, null);
                }

                var working = new TestWorkingBeatmap(decoder.Decode(stream));
                var playable = working.GetPlayableBeatmap(ruleset.RulesetInfo, Array.Empty<Mod>());

                // There's no good way to figure out these values other than to compare (in code) with osu!stable...

                Assert.That(((IHasComboInformation)playable.HitObjects[0]).ComboIndexWithOffsets, Is.EqualTo(1));
                Assert.That(((IHasComboInformation)playable.HitObjects[2]).ComboIndexWithOffsets, Is.EqualTo(2));
                Assert.That(((IHasComboInformation)playable.HitObjects[3]).ComboIndexWithOffsets, Is.EqualTo(2));
                Assert.That(((IHasComboInformation)playable.HitObjects[5]).ComboIndexWithOffsets, Is.EqualTo(3));
                Assert.That(((IHasComboInformation)playable.HitObjects[6]).ComboIndexWithOffsets, Is.EqualTo(3));
                Assert.That(((IHasComboInformation)playable.HitObjects[8]).ComboIndexWithOffsets, Is.EqualTo(4));
                Assert.That(((IHasComboInformation)playable.HitObjects[9]).ComboIndexWithOffsets, Is.EqualTo(4));
                Assert.That(((IHasComboInformation)playable.HitObjects[11]).ComboIndexWithOffsets, Is.EqualTo(5));
                Assert.That(((IHasComboInformation)playable.HitObjects[12]).ComboIndexWithOffsets, Is.EqualTo(6));
                Assert.That(((IHasComboInformation)playable.HitObjects[14]).ComboIndexWithOffsets, Is.EqualTo(7));
                Assert.That(((IHasComboInformation)playable.HitObjects[15]).ComboIndexWithOffsets, Is.EqualTo(8));
                Assert.That(((IHasComboInformation)playable.HitObjects[17]).ComboIndexWithOffsets, Is.EqualTo(9));
            }
        }

        [Test]
        public void TestSliderConversionWithCustomDistance([Values("taiko", "mania")] string rulesetName)
        {
            using (var resStream = TestResources.OpenResource("custom-slider-length.osu"))
            using (var stream = new LineBufferedReader(resStream))
            {
                Ruleset ruleset;

                switch (rulesetName)
                {
                    case "taiko":
                        ruleset = new TaikoRuleset();
                        break;

                    case "mania":
                        ruleset = new ManiaRuleset();
                        break;

                    default:
                        throw new ArgumentOutOfRangeException(nameof(rulesetName), rulesetName, null);
                }

                var decoder = Decoder.GetDecoder<Beatmap>(stream);
                var working = new TestWorkingBeatmap(decoder.Decode(stream));
                IBeatmap beatmap = working.GetPlayableBeatmap(ruleset.RulesetInfo, Array.Empty<Mod>());

                Assert.That(beatmap.HitObjects[0].GetEndTime(), Is.EqualTo(3153));
            }
        }

        [Test]
        public void TestBeatmapDifficultyIsClamped()
        {
            var decoder = new LegacyBeatmapDecoder { ApplyOffsets = false };

            using (var resStream = TestResources.OpenResource("out-of-range-difficulties.osu"))
            using (var stream = new LineBufferedReader(resStream))
            {
                var decoded = decoder.Decode(stream).Difficulty;
                Assert.That(decoded.DrainRate, Is.EqualTo(10));
                Assert.That(decoded.CircleSize, Is.EqualTo(10));
                Assert.That(decoded.OverallDifficulty, Is.EqualTo(10));
                Assert.That(decoded.ApproachRate, Is.EqualTo(10));
                Assert.That(decoded.SliderMultiplier, Is.EqualTo(3.6));
                Assert.That(decoded.SliderTickRate, Is.EqualTo(8));
            }
        }

        [Test]
        public void TestManiaBeatmapDifficultyCircleSizeClamp()
        {
            var decoder = new LegacyBeatmapDecoder { ApplyOffsets = false };

            using (var resStream = TestResources.OpenResource("out-of-range-difficulties-mania.osu"))
            using (var stream = new LineBufferedReader(resStream))
            {
                var decoded = decoder.Decode(stream).Difficulty;
                Assert.That(decoded.CircleSize, Is.EqualTo(14));
            }
        }
    }
}<|MERGE_RESOLUTION|>--- conflicted
+++ resolved
@@ -993,7 +993,6 @@
 
                 Assert.Multiple(() =>
                 {
-<<<<<<< HEAD
                     Assert.That(decoded.AudioLeadIn, Is.EqualTo(0));
                     Assert.That(decoded.StackLeniency, Is.EqualTo(0.7f));
                     Assert.That(decoded.SpecialStyle, Is.False);
@@ -1001,19 +1000,8 @@
                     Assert.That(decoded.WidescreenStoryboard, Is.False);
                     Assert.That(decoded.EpilepsyWarning, Is.False);
                     Assert.That(decoded.SamplesMatchPlaybackRate, Is.False);
-                    Assert.That(decoded.Countdown, Is.EqualTo(CountdownType.Normal));
+                    Assert.That(decoded.Countdown, Is.EqualTo(CountdownType.None));
                     Assert.That(decoded.CountdownOffset, Is.EqualTo(0));
-=======
-                    Assert.That(decoded.BeatmapInfo.AudioLeadIn, Is.EqualTo(0));
-                    Assert.That(decoded.BeatmapInfo.StackLeniency, Is.EqualTo(0.7f));
-                    Assert.That(decoded.BeatmapInfo.SpecialStyle, Is.False);
-                    Assert.That(decoded.BeatmapInfo.LetterboxInBreaks, Is.False);
-                    Assert.That(decoded.BeatmapInfo.WidescreenStoryboard, Is.False);
-                    Assert.That(decoded.BeatmapInfo.EpilepsyWarning, Is.False);
-                    Assert.That(decoded.BeatmapInfo.SamplesMatchPlaybackRate, Is.False);
-                    Assert.That(decoded.BeatmapInfo.Countdown, Is.EqualTo(CountdownType.None));
-                    Assert.That(decoded.BeatmapInfo.CountdownOffset, Is.EqualTo(0));
->>>>>>> d3d111de
                     Assert.That(decoded.BeatmapInfo.Metadata.PreviewTime, Is.EqualTo(-1));
                     Assert.That(decoded.BeatmapInfo.Ruleset.OnlineID, Is.EqualTo(0));
                 });
