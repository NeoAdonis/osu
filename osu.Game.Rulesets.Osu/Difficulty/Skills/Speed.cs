--- conflicted
+++ resolved
@@ -154,12 +154,8 @@
             if (strainTime < min_speed_bonus)
                 speedBonus = 1 + 0.75 * Math.Pow((min_speed_bonus - strainTime) / speed_balancing_factor, 2);
 
-<<<<<<< HEAD
             double travelDistance = osuPrevObj?.TravelDistance ?? 0;
-            double distance = Math.Min(single_spacing_threshold, travelDistance + osuCurrObj.LazyJumpDistance);
-=======
-            double distance = Math.Min(single_spacing_threshold, osuCurrObj.TravelDistance + osuCurrObj.MovementDistance);
->>>>>>> 724d72b9
+            double distance = Math.Min(single_spacing_threshold, travelDistance + osuCurrObj.MinimumJumpDistance);
 
             return (speedBonus + speedBonus * Math.Pow(distance / single_spacing_threshold, 3.5)) / strainTime;
         }
