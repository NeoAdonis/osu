--- conflicted
+++ resolved
@@ -21,8 +21,8 @@
         private const double pi_over_4 = Math.PI / 4;
         private const double pi_over_2 = Math.PI / 2;
 
-        private const double rhythm_multiplier = 2.5;
-        private const int history_time_max = 3000; // 3 seconds of calculatingRhythmBonus max.
+        private const double rhythm_multiplier = 0.75;
+        private const int history_time_max = 5000; // 5 seconds of calculatingRhythmBonus max.
 
         private double skillMultiplier => 1375;
         private double strainDecayBase => 0.3;
@@ -35,17 +35,14 @@
         protected override double DifficultyMultiplier => 1.04;
 
         private const double min_speed_bonus = 75; // ~200BPM
+        private const double max_speed_bonus = 45;
         private const double speed_balancing_factor = 40;
 
-<<<<<<< HEAD
         protected override int HistoryLength => 32;
 
-        public Speed(Mod[] mods)
-=======
         private readonly double greatWindow;
 
         public Speed(Mod[] mods, double hitWindowGreat)
->>>>>>> 7f350fe5
             : base(mods)
         {
             greatWindow = hitWindowGreat;
@@ -54,12 +51,11 @@
         /// <summary>
         /// Calculates a rhythm multiplier for the difficulty of the tap associated with historic data of the current <see cref="OsuDifficultyHitObject"/>.
         /// </summary>
-        private double calculateRhythmBonus(DifficultyHitObject current)
+        private double calculateRhythmBonus(DifficultyHitObject current, double greatWindowFull)
         {
             if (current.BaseObject is Spinner)
                 return 0;
 
-<<<<<<< HEAD
             int previousIslandSize = -1;
             double rhythmComplexitySum = 0;
             int islandSize = 0;
@@ -84,7 +80,9 @@
                     double effectiveRatio = Math.Min(prevDelta, currDelta) / Math.Max(prevDelta, currDelta);
 
                     if (effectiveRatio > 0.5)
-                        effectiveRatio = 0.5 + (effectiveRatio - 0.5) * 5; // large buff for 1/3 -> 1/4 type transitions.
+                        effectiveRatio = 0.5 + (effectiveRatio - 0.5) * 10; // large buff for 1/3 -> 1/4 type transitions.
+
+                    effectiveRatio *= Math.Max(prevDelta, currDelta) / greatWindowFull; // Increase scaling for when hitwindow is large but accuracy range is small.
 
                     effectiveRatio *= currHistoricalDecay; // scale with time
 
@@ -96,6 +94,8 @@
                         }
                         else
                         {
+
+
                             if (islandSize > 6)
                                 islandSize = 6;
 
@@ -130,20 +130,18 @@
                 }
             }
 
-            return Math.Sqrt(4 + rhythmComplexitySum * rhythm_multiplier) / 2; //produces multiplier that can be applied to strain. range [1, infinity)
-        }
-
-        private double tapStrainOf(DifficultyHitObject current, double speedBonus)
+            return Math.Sqrt(4 + rhythmComplexitySum * rhythm_multiplier) / 2; //produces multiplier that can be applied to strain. range [1, infinity) (not really though)
+        }
+
+        private double tapStrainOf(DifficultyHitObject current, double speedBonus, double strainTime)
         {
             if (current.BaseObject is Spinner)
                 return 0;
 
-            var osuCurrObj = (OsuDifficultyHitObject)current;
-
-            return speedBonus / osuCurrObj.StrainTime;
-        }
-
-        private double movementStrainOf(DifficultyHitObject current, double speedBonus)
+            return speedBonus / strainTime;
+        }
+
+        private double movementStrainOf(DifficultyHitObject current, double speedBonus, double strainTime)
         {
             if (current.BaseObject is Spinner)
                 return 0;
@@ -151,29 +149,6 @@
             var osuCurrObj = (OsuDifficultyHitObject)current;
 
             double distance = Math.Min(single_spacing_threshold, osuCurrObj.TravelDistance + osuCurrObj.JumpDistance);
-=======
-            var osuCurrent = (OsuDifficultyHitObject)current;
-            var osuPrevious = Previous.Count > 0 ? (OsuDifficultyHitObject)Previous[0] : null;
-
-            double distance = Math.Min(single_spacing_threshold, osuCurrent.TravelDistance + osuCurrent.JumpDistance);
-            double strainTime = osuCurrent.StrainTime;
-
-            double greatWindowFull = greatWindow * 2;
-            double speedWindowRatio = strainTime / greatWindowFull;
-
-            // Aim to nerf cheesy rhythms (Very fast consecutive doubles with large deltatimes between)
-            if (osuPrevious != null && strainTime < greatWindowFull && osuPrevious.StrainTime > strainTime)
-                strainTime = Interpolation.Lerp(osuPrevious.StrainTime, strainTime, speedWindowRatio);
-
-            // Cap deltatime to the OD 300 hitwindow.
-            // 0.93 is derived from making sure 260bpm OD8 streams aren't nerfed harshly, whilst 0.92 limits the effect of the cap.
-            strainTime /= Math.Clamp((strainTime / greatWindowFull) / 0.93, 0.92, 1);
-
-            double speedBonus = 1.0;
-            if (strainTime < min_speed_bonus)
-                speedBonus = 1 + Math.Pow((min_speed_bonus - strainTime) / speed_balancing_factor, 2);
->>>>>>> 7f350fe5
-
             double angleBonus = 1.0;
 
             if (osuCurrObj.Angle != null)
@@ -186,8 +161,7 @@
                     angleBonus = 1 + Math.Pow(Math.Sin(1.5 * (angle_bonus_begin - angle)), 2) / 4;
             }
 
-<<<<<<< HEAD
-            return (angleBonus * speedBonus * Math.Pow(distance / single_spacing_threshold, 3.5)) / osuCurrObj.StrainTime;
+            return (angleBonus * speedBonus * Math.Pow(distance / single_spacing_threshold, 3.5)) / strainTime;
         }
 
         private double strainDecay(double ms) => Math.Pow(strainDecayBase, ms / 1000);
@@ -196,29 +170,39 @@
 
         protected override double StrainValueAt(DifficultyHitObject current)
         {
+            // derive strainTime for calculation
+            var osuCurrObj = (OsuDifficultyHitObject)current;
+            var osuPrevObj = Previous.Count > 0 ? (OsuDifficultyHitObject)Previous[0] : null;
+
+            double strainTime = osuCurrObj.StrainTime;
+            double greatWindowFull = greatWindow * 2;
+            double speedWindowRatio = strainTime / greatWindowFull;
+
+            // Aim to nerf cheesy rhythms (Very fast consecutive doubles with large deltatimes between)
+            if (osuPrevObj != null && strainTime < greatWindowFull && osuPrevObj.StrainTime > strainTime)
+                strainTime = Interpolation.Lerp(osuPrevObj.StrainTime, strainTime, speedWindowRatio);
+
+            // Cap deltatime to the OD 300 hitwindow.
+            // 0.93 is derived from making sure 260bpm OD8 streams aren't nerfed harshly, whilst 0.92 limits the effect of the cap.
+            strainTime /= Math.Clamp((strainTime / greatWindowFull) / 0.93, 0.92, 1);
+
+            // derive speedBonus for calculation
             double speedBonus = 1.0;
-            double deltaTime = Math.Max(max_speed_bonus, current.DeltaTime);
-
-            if (deltaTime < min_speed_bonus)
-                speedBonus = 1 + 0.75 * Math.Pow((min_speed_bonus - deltaTime) / speed_balancing_factor, 2);
-
-            currentRhythm = calculateRhythmBonus(current);
+
+            if (strainTime < min_speed_bonus)
+                speedBonus = 1 + 0.75 * Math.Pow((min_speed_bonus - strainTime) / speed_balancing_factor, 2);
+
+            currentRhythm = calculateRhythmBonus(current, greatWindowFull);
 
             double decay = strainDecay(current.DeltaTime);
 
             currentTapStrain *= decay;
-            currentTapStrain += tapStrainOf(current, speedBonus) * skillMultiplier;
+            currentTapStrain += tapStrainOf(current, speedBonus, strainTime) * skillMultiplier;
 
             currentMovementStrain *= decay;
-            currentMovementStrain += movementStrainOf(current, speedBonus) * skillMultiplier;
+            currentMovementStrain += movementStrainOf(current, speedBonus, strainTime) * skillMultiplier;
 
             return currentMovementStrain + currentTapStrain * currentRhythm;
-=======
-            return (1 + (speedBonus - 1) * 0.75)
-                   * angleBonus
-                   * (0.95 + speedBonus * Math.Pow(distance / single_spacing_threshold, 3.5))
-                   / strainTime;
->>>>>>> 7f350fe5
         }
     }
 }