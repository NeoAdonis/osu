--- conflicted
+++ resolved
@@ -8,7 +8,6 @@
 using osu.Game.Rulesets.Mods;
 using osu.Game.Rulesets.Osu.Difficulty.Evaluators;
 using osu.Game.Rulesets.Osu.Difficulty.Preprocessing;
-using System.Collections.Generic;
 using System.Linq;
 
 namespace osu.Game.Rulesets.Osu.Difficulty.Skills
@@ -26,8 +25,6 @@
 
         protected override int ReducedSectionCount => 5;
         protected override double DifficultyMultiplier => 1.04;
-
-        private readonly List<double> objectStrains = new List<double>();
 
         public Speed(Mod[] mods)
             : base(mods)
@@ -62,15 +59,7 @@
             if (maxStrain == 0)
                 return 0;
 
-<<<<<<< HEAD
-            double totalStrain = currentStrain * currentRhythm;
-
-            objectStrains.Add(totalStrain);
-
-            return totalStrain;
-=======
             return objectStrains.Sum(strain => 1.0 / (1.0 + Math.Exp(-(strain / maxStrain * 12.0 - 6.0))));
->>>>>>> 4ad669e7
         }
     }
 }