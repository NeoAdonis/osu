// Copyright (c) ppy Pty Ltd <contact@ppy.sh>. Licensed under the MIT Licence.
// See the LICENCE file in the repository root for full licence text.

using System;
using System.Collections.Generic;
using System.Linq;
using osu.Framework.Allocation;
using osu.Framework.Caching;
using osu.Framework.Graphics;
using osu.Framework.Graphics.Containers;
using osu.Game.Beatmaps;
using osu.Game.Rulesets.Edit;
using osu.Game.Rulesets.Edit.Tools;
using osu.Game.Rulesets.Mods;
using osu.Game.Rulesets.Objects;
using osu.Game.Rulesets.Osu.Objects;
using osu.Game.Rulesets.UI;
using osu.Game.Screens.Edit.Compose.Components;
using osuTK;

namespace osu.Game.Rulesets.Osu.Edit
{
    public class OsuHitObjectComposer : HitObjectComposer<OsuHitObject>
    {
        public OsuHitObjectComposer(Ruleset ruleset)
            : base(ruleset)
        {
        }

        protected override DrawableRuleset<OsuHitObject> CreateDrawableRuleset(Ruleset ruleset, IBeatmap beatmap, IReadOnlyList<Mod> mods = null)
            => new DrawableOsuEditRuleset(ruleset, beatmap, mods);

        protected override IReadOnlyList<HitObjectCompositionTool> CompositionTools => new HitObjectCompositionTool[]
        {
            new HitCircleCompositionTool(),
            new SliderCompositionTool(),
            new SpinnerCompositionTool()
        };

        [BackgroundDependencyLoader]
        private void load()
        {
<<<<<<< HEAD
            EditorBeatmap.SelectedHitObjects.CollectionChanged += (_, __) => updateDistanceSnapGrid();
            EditorBeatmap.PlacementObject.ValueChanged += _ => updateDistanceSnapGrid();

            LayerBelowRuleset.Add(distanceSnapGridContainer = new Container { RelativeSizeAxes = Axes.Both });
=======
            LayerBelowRuleset.Add(distanceSnapGridContainer = new Container { RelativeSizeAxes = Axes.Both });

            EditorBeatmap.SelectedHitObjects.CollectionChanged += (_, __) => updateDistanceSnapGrid();
            EditorBeatmap.PlacementObject.ValueChanged += _ => updateDistanceSnapGrid();
>>>>>>> 9655c382
        }

        protected override ComposeBlueprintContainer CreateBlueprintContainer() => new OsuBlueprintContainer(HitObjects);

        private DistanceSnapGrid distanceSnapGrid;
        private Container distanceSnapGridContainer;

        private readonly Cached distanceSnapGridCache = new Cached();
        private double? lastDistanceSnapGridTime;

        protected override void Update()
        {
            base.Update();

            if (!(BlueprintContainer.CurrentTool is SelectTool))
            {
                if (EditorClock.CurrentTime != lastDistanceSnapGridTime)
                {
                    distanceSnapGridCache.Invalidate();
                    lastDistanceSnapGridTime = EditorClock.CurrentTime;
                }

                if (!distanceSnapGridCache.IsValid)
                    updateDistanceSnapGrid();
            }
        }

        public override SnapResult SnapScreenSpacePositionToValidTime(Vector2 screenSpacePosition)
        {
            if (distanceSnapGrid == null)
                return base.SnapScreenSpacePositionToValidTime(screenSpacePosition);

            (Vector2 pos, double time) = distanceSnapGrid.GetSnappedPosition(distanceSnapGrid.ToLocalSpace(screenSpacePosition));

            return new SnapResult(distanceSnapGrid.ToScreenSpace(pos), time);
        }

        private void updateDistanceSnapGrid()
        {
            distanceSnapGridContainer.Clear();
            distanceSnapGridCache.Invalidate();

<<<<<<< HEAD
            if (BlueprintContainer.CurrentTool is SelectTool && !EditorBeatmap.SelectedHitObjects.Any())
                return;

            if ((distanceSnapGrid = createDistanceSnapGrid(EditorBeatmap.SelectedHitObjects)) != null)
=======
            switch (BlueprintContainer.CurrentTool)
            {
                case SelectTool _:
                    if (!EditorBeatmap.SelectedHitObjects.Any())
                        return;

                    distanceSnapGrid = createDistanceSnapGrid(EditorBeatmap.SelectedHitObjects);
                    break;

                default:
                    if (!CursorInPlacementArea)
                        return;

                    distanceSnapGrid = createDistanceSnapGrid(Enumerable.Empty<HitObject>());
                    break;
            }

            if (distanceSnapGrid != null)
>>>>>>> 9655c382
            {
                distanceSnapGridContainer.Add(distanceSnapGrid);
                distanceSnapGridCache.Validate();
            }
        }

        private DistanceSnapGrid createDistanceSnapGrid(IEnumerable<HitObject> selectedHitObjects)
        {
            if (BlueprintContainer.CurrentTool is SpinnerCompositionTool)
                return null;

            var objects = selectedHitObjects.ToList();

            if (objects.Count == 0)
                // use accurate time value to give more instantaneous feedback to the user.
                return createGrid(h => h.StartTime <= EditorClock.CurrentTimeAccurate);

            double minTime = objects.Min(h => h.StartTime);
            return createGrid(h => h.StartTime < minTime, objects.Count + 1);
        }

        /// <summary>
        /// Creates a grid from the last <see cref="HitObject"/> matching a predicate to a target <see cref="HitObject"/>.
        /// </summary>
        /// <param name="sourceSelector">A predicate that matches <see cref="HitObject"/>s where the grid can start from.
        /// Only the last <see cref="HitObject"/> matching the predicate is used.</param>
        /// <param name="targetOffset">An offset from the <see cref="HitObject"/> selected via <paramref name="sourceSelector"/> at which the grid should stop.</param>
        /// <returns>The <see cref="OsuDistanceSnapGrid"/> from a selected <see cref="HitObject"/> to a target <see cref="HitObject"/>.</returns>
        private OsuDistanceSnapGrid createGrid(Func<HitObject, bool> sourceSelector, int targetOffset = 1)
        {
            if (targetOffset < 1) throw new ArgumentOutOfRangeException(nameof(targetOffset));

            int sourceIndex = -1;

            for (int i = 0; i < EditorBeatmap.HitObjects.Count; i++)
            {
                if (!sourceSelector(EditorBeatmap.HitObjects[i]))
                    break;

                sourceIndex = i;
            }

            if (sourceIndex == -1)
                return null;

            HitObject sourceObject = EditorBeatmap.HitObjects[sourceIndex];

            int targetIndex = sourceIndex + targetOffset;
            HitObject targetObject = null;

            // Keep advancing the target object while its start time falls before the end time of the source object
            while (true)
            {
                if (targetIndex >= EditorBeatmap.HitObjects.Count)
                    break;

                if (EditorBeatmap.HitObjects[targetIndex].StartTime >= sourceObject.GetEndTime())
                {
                    targetObject = EditorBeatmap.HitObjects[targetIndex];
                    break;
                }

                targetIndex++;
            }

            if (sourceObject is Spinner)
                return null;

            return new OsuDistanceSnapGrid((OsuHitObject)sourceObject, (OsuHitObject)targetObject);
        }
    }
}<|MERGE_RESOLUTION|>--- conflicted
+++ resolved
@@ -40,17 +40,10 @@
         [BackgroundDependencyLoader]
         private void load()
         {
-<<<<<<< HEAD
-            EditorBeatmap.SelectedHitObjects.CollectionChanged += (_, __) => updateDistanceSnapGrid();
-            EditorBeatmap.PlacementObject.ValueChanged += _ => updateDistanceSnapGrid();
-
-            LayerBelowRuleset.Add(distanceSnapGridContainer = new Container { RelativeSizeAxes = Axes.Both });
-=======
             LayerBelowRuleset.Add(distanceSnapGridContainer = new Container { RelativeSizeAxes = Axes.Both });
 
             EditorBeatmap.SelectedHitObjects.CollectionChanged += (_, __) => updateDistanceSnapGrid();
             EditorBeatmap.PlacementObject.ValueChanged += _ => updateDistanceSnapGrid();
->>>>>>> 9655c382
         }
 
         protected override ComposeBlueprintContainer CreateBlueprintContainer() => new OsuBlueprintContainer(HitObjects);
@@ -93,12 +86,6 @@
             distanceSnapGridContainer.Clear();
             distanceSnapGridCache.Invalidate();
 
-<<<<<<< HEAD
-            if (BlueprintContainer.CurrentTool is SelectTool && !EditorBeatmap.SelectedHitObjects.Any())
-                return;
-
-            if ((distanceSnapGrid = createDistanceSnapGrid(EditorBeatmap.SelectedHitObjects)) != null)
-=======
             switch (BlueprintContainer.CurrentTool)
             {
                 case SelectTool _:
@@ -117,7 +104,6 @@
             }
 
             if (distanceSnapGrid != null)
->>>>>>> 9655c382
             {
                 distanceSnapGridContainer.Add(distanceSnapGrid);
                 distanceSnapGridCache.Validate();
