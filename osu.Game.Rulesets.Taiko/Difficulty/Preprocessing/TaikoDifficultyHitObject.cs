// Copyright (c) ppy Pty Ltd <contact@ppy.sh>. Licensed under the MIT Licence.
// See the LICENCE file in the repository root for full licence text.

using System;
using System.Collections.Generic;
using System.Linq;
using osu.Game.Beatmaps;
using osu.Game.Rulesets.Difficulty.Preprocessing;
using osu.Game.Rulesets.Objects;
using osu.Game.Rulesets.Taiko.Objects;

namespace osu.Game.Rulesets.Taiko.Difficulty.Preprocessing
{
    /// <summary>
    /// Represents a single hit object in taiko difficulty calculation.
    /// </summary>
    public class TaikoDifficultyHitObject : DifficultyHitObject
    {
        private readonly IReadOnlyList<TaikoDifficultyHitObject> monoDifficultyHitObjects;
        public readonly int MonoPosition;
        private readonly IReadOnlyList<TaikoDifficultyHitObject> noteObjects;
        public readonly int NotePosition;

        /// <summary>
        /// The rhythm required to hit this hit object.
        /// </summary>
        public readonly TaikoDifficultyHitObjectRhythm Rhythm;

        /// <summary>
        /// Colour data for this hit object. This is used by colour evaluator to calculate colour, but can be used
        /// differently by other skills in the future.
        /// </summary>
        public readonly TaikoDifficultyHitObjectColour Colour;

        /// <summary>
<<<<<<< HEAD
        /// The hit type of this hit object.
        /// </summary>
        public readonly HitType? HitType;

        /// <summary>
        /// Creates a list of <see cref="TaikoDifficultyHitObject"/>s from a <see cref="IBeatmap"/>s.
        /// TODO: Review this - this is moved here from TaikoDifficultyCalculator so that TaikoDifficultyCalculator can
        ///       have less knowledge of implementation details (i.e. creating all the different hitObject lists, and
        ///       calling FindRepetitionInterval for the final object). The down side of this is
        ///       TaikoDifficultyHitObejct.CreateDifficultyHitObjects is now pretty much a proxy for this.
=======
        /// Whether the object should carry a penalty due to being hittable using special techniques
        /// making it easier to do so.
>>>>>>> 7ac8ba0a
        /// </summary>
        /// <param name="beatmap">The beatmap from which the list of <see cref="TaikoDifficultyHitObject"/> is created.</param>
        /// <param name="clockRate">The rate at which the gameplay clock is run at.</param>
        public static List<DifficultyHitObject> Create(IBeatmap beatmap, double clockRate)
        {
            List<DifficultyHitObject> difficultyHitObject = new List<DifficultyHitObject>();
            List<TaikoDifficultyHitObject> centreObjects = new List<TaikoDifficultyHitObject>();
            List<TaikoDifficultyHitObject> rimObjects = new List<TaikoDifficultyHitObject>();
            List<TaikoDifficultyHitObject> noteObjects = new List<TaikoDifficultyHitObject>();

            for (int i = 2; i < beatmap.HitObjects.Count; i++)
            {
                difficultyHitObject.Add(
                    new TaikoDifficultyHitObject(
                        beatmap.HitObjects[i], beatmap.HitObjects[i - 1], beatmap.HitObjects[i - 2], clockRate, difficultyHitObject,
                        centreObjects, rimObjects, noteObjects, difficultyHitObject.Count)
                );
            }

            // Find repetition interval for the final TaikoDifficultyHitObjectColour
            ((TaikoDifficultyHitObject)difficultyHitObject.Last()).Colour?.FindRepetitionInterval();
            return difficultyHitObject;
        }

        /// <summary>
        /// Creates a new difficulty hit object.
        /// </summary>
        /// <param name="hitObject">The gameplay <see cref="HitObject"/> associated with this difficulty object.</param>
        /// <param name="lastObject">The gameplay <see cref="HitObject"/> preceding <paramref name="hitObject"/>.</param>
        /// <param name="lastLastObject">The gameplay <see cref="HitObject"/> preceding <paramref name="lastObject"/>.</param>
        /// <param name="clockRate">The rate of the gameplay clock. Modified by speed-changing mods.</param>
<<<<<<< HEAD
        /// <param name="objects">The list of all <see cref="DifficultyHitObject"/>s in the current beatmap.</param>
        /// <param name="centreHitObjects">The list of centre (don) <see cref="DifficultyHitObject"/>s in the current beatmap.</param>
        /// <param name="rimHitObjects">The list of rim (kat) <see cref="DifficultyHitObject"/>s in the current beatmap.</param>
        /// <param name="noteObjects">The list of <see cref="DifficultyHitObject"/>s that is a hit (i.e. not a slider or spinner) in the current beatmap.</param>
        /// <param name="position">The position of this <see cref="DifficultyHitObject"/> in the <paramref name="objects"/> list.</param>
        ///
        /// TODO: This argument list is getting long, we might want to refactor this into a static method that create
        ///       all <see cref="DifficultyHitObject"/>s from a <see cref="IBeatmap"/>.
        private TaikoDifficultyHitObject(HitObject hitObject, HitObject lastObject, HitObject lastLastObject, double clockRate,
            List<DifficultyHitObject> objects,
            List<TaikoDifficultyHitObject> centreHitObjects,
            List<TaikoDifficultyHitObject> rimHitObjects,
            List<TaikoDifficultyHitObject> noteObjects, int position)
            : base(hitObject, lastObject, clockRate, objects, position)
=======
        /// <param name="objects">The list of <see cref="DifficultyHitObject"/>s in the current beatmap.</param>
        /// /// <param name="index">The position of this <see cref="DifficultyHitObject"/> in the <paramref name="objects"/> list.</param>
        public TaikoDifficultyHitObject(HitObject hitObject, HitObject lastObject, HitObject lastLastObject, double clockRate, List<DifficultyHitObject> objects, int index)
            : base(hitObject, lastObject, clockRate, objects, index)
>>>>>>> 7ac8ba0a
        {
            var currentHit = hitObject as Hit;
            this.noteObjects = noteObjects;

            Rhythm = getClosestRhythm(lastObject, lastLastObject, clockRate);
            HitType = currentHit?.Type;
<<<<<<< HEAD

            if (HitType == Objects.HitType.Centre)
            {
                MonoPosition = centreHitObjects.Count;
                centreHitObjects.Add(this);
                monoDifficultyHitObjects = centreHitObjects;
            }
            else if (HitType == Objects.HitType.Rim)
            {
                MonoPosition = rimHitObjects.Count;
                rimHitObjects.Add(this);
                monoDifficultyHitObjects = rimHitObjects;
            }

            // Need to be done after HitType is set.
            if (HitType == null) return;

            NotePosition = noteObjects.Count;
            noteObjects.Add(this);

            // Need to be done after NotePosition is set.
            Colour = TaikoDifficultyHitObjectColour.GetInstanceFor(this);
=======
>>>>>>> 7ac8ba0a
        }

        /// <summary>
        /// List of most common rhythm changes in taiko maps.
        /// </summary>
        /// <remarks>
        /// The general guidelines for the values are:
        /// <list type="bullet">
        /// <item>rhythm changes with ratio closer to 1 (that are <i>not</i> 1) are harder to play,</item>
        /// <item>speeding up is <i>generally</i> harder than slowing down (with exceptions of rhythm changes requiring a hand switch).</item>
        /// </list>
        /// </remarks>
        private static readonly TaikoDifficultyHitObjectRhythm[] common_rhythms =
        {
            new TaikoDifficultyHitObjectRhythm(1, 1, 0.0),
            new TaikoDifficultyHitObjectRhythm(2, 1, 0.3),
            new TaikoDifficultyHitObjectRhythm(1, 2, 0.5),
            new TaikoDifficultyHitObjectRhythm(3, 1, 0.3),
            new TaikoDifficultyHitObjectRhythm(1, 3, 0.35),
            new TaikoDifficultyHitObjectRhythm(3, 2, 0.6), // purposefully higher (requires hand switch in full alternating gameplay style)
            new TaikoDifficultyHitObjectRhythm(2, 3, 0.4),
            new TaikoDifficultyHitObjectRhythm(5, 4, 0.5),
            new TaikoDifficultyHitObjectRhythm(4, 5, 0.7)
        };

        /// <summary>
        /// Returns the closest rhythm change from <see cref="common_rhythms"/> required to hit this object.
        /// </summary>
        /// <param name="lastObject">The gameplay <see cref="HitObject"/> preceding this one.</param>
        /// <param name="lastLastObject">The gameplay <see cref="HitObject"/> preceding <paramref name="lastObject"/>.</param>
        /// <param name="clockRate">The rate of the gameplay clock.</param>
        private TaikoDifficultyHitObjectRhythm getClosestRhythm(HitObject lastObject, HitObject lastLastObject, double clockRate)
        {
            double prevLength = (lastObject.StartTime - lastLastObject.StartTime) / clockRate;
            double ratio = DeltaTime / prevLength;

            return common_rhythms.OrderBy(x => Math.Abs(x.Ratio - ratio)).First();
        }

        public TaikoDifficultyHitObject PreviousMono(int backwardsIndex) => monoDifficultyHitObjects.ElementAtOrDefault(MonoPosition - (backwardsIndex + 1));

        public TaikoDifficultyHitObject NextMono(int forwardsIndex) => monoDifficultyHitObjects.ElementAtOrDefault(MonoPosition + (forwardsIndex + 1));

        public TaikoDifficultyHitObject PreviousNote(int backwardsIndex) => noteObjects.ElementAtOrDefault(NotePosition - (backwardsIndex + 1));

        public TaikoDifficultyHitObject NextNote(int forwardsIndex) => noteObjects.ElementAtOrDefault(NotePosition + (forwardsIndex + 1));
    }
}<|MERGE_RESOLUTION|>--- conflicted
+++ resolved
@@ -17,9 +17,9 @@
     public class TaikoDifficultyHitObject : DifficultyHitObject
     {
         private readonly IReadOnlyList<TaikoDifficultyHitObject> monoDifficultyHitObjects;
-        public readonly int MonoPosition;
+        public readonly int MonoIndex;
         private readonly IReadOnlyList<TaikoDifficultyHitObject> noteObjects;
-        public readonly int NotePosition;
+        public readonly int NoteIndex;
 
         /// <summary>
         /// The rhythm required to hit this hit object.
@@ -33,7 +33,6 @@
         public readonly TaikoDifficultyHitObjectColour Colour;
 
         /// <summary>
-<<<<<<< HEAD
         /// The hit type of this hit object.
         /// </summary>
         public readonly HitType? HitType;
@@ -44,10 +43,6 @@
         ///       have less knowledge of implementation details (i.e. creating all the different hitObject lists, and
         ///       calling FindRepetitionInterval for the final object). The down side of this is
         ///       TaikoDifficultyHitObejct.CreateDifficultyHitObjects is now pretty much a proxy for this.
-=======
-        /// Whether the object should carry a penalty due to being hittable using special techniques
-        /// making it easier to do so.
->>>>>>> 7ac8ba0a
         /// </summary>
         /// <param name="beatmap">The beatmap from which the list of <see cref="TaikoDifficultyHitObject"/> is created.</param>
         /// <param name="clockRate">The rate at which the gameplay clock is run at.</param>
@@ -79,12 +74,11 @@
         /// <param name="lastObject">The gameplay <see cref="HitObject"/> preceding <paramref name="hitObject"/>.</param>
         /// <param name="lastLastObject">The gameplay <see cref="HitObject"/> preceding <paramref name="lastObject"/>.</param>
         /// <param name="clockRate">The rate of the gameplay clock. Modified by speed-changing mods.</param>
-<<<<<<< HEAD
         /// <param name="objects">The list of all <see cref="DifficultyHitObject"/>s in the current beatmap.</param>
         /// <param name="centreHitObjects">The list of centre (don) <see cref="DifficultyHitObject"/>s in the current beatmap.</param>
         /// <param name="rimHitObjects">The list of rim (kat) <see cref="DifficultyHitObject"/>s in the current beatmap.</param>
         /// <param name="noteObjects">The list of <see cref="DifficultyHitObject"/>s that is a hit (i.e. not a slider or spinner) in the current beatmap.</param>
-        /// <param name="position">The position of this <see cref="DifficultyHitObject"/> in the <paramref name="objects"/> list.</param>
+        /// <param name="index">The position of this <see cref="DifficultyHitObject"/> in the <paramref name="objects"/> list.</param>
         ///
         /// TODO: This argument list is getting long, we might want to refactor this into a static method that create
         ///       all <see cref="DifficultyHitObject"/>s from a <see cref="IBeatmap"/>.
@@ -92,31 +86,24 @@
             List<DifficultyHitObject> objects,
             List<TaikoDifficultyHitObject> centreHitObjects,
             List<TaikoDifficultyHitObject> rimHitObjects,
-            List<TaikoDifficultyHitObject> noteObjects, int position)
-            : base(hitObject, lastObject, clockRate, objects, position)
-=======
-        /// <param name="objects">The list of <see cref="DifficultyHitObject"/>s in the current beatmap.</param>
-        /// /// <param name="index">The position of this <see cref="DifficultyHitObject"/> in the <paramref name="objects"/> list.</param>
-        public TaikoDifficultyHitObject(HitObject hitObject, HitObject lastObject, HitObject lastLastObject, double clockRate, List<DifficultyHitObject> objects, int index)
+            List<TaikoDifficultyHitObject> noteObjects, int index)
             : base(hitObject, lastObject, clockRate, objects, index)
->>>>>>> 7ac8ba0a
         {
             var currentHit = hitObject as Hit;
             this.noteObjects = noteObjects;
 
             Rhythm = getClosestRhythm(lastObject, lastLastObject, clockRate);
             HitType = currentHit?.Type;
-<<<<<<< HEAD
 
             if (HitType == Objects.HitType.Centre)
             {
-                MonoPosition = centreHitObjects.Count;
+                MonoIndex = centreHitObjects.Count;
                 centreHitObjects.Add(this);
                 monoDifficultyHitObjects = centreHitObjects;
             }
             else if (HitType == Objects.HitType.Rim)
             {
-                MonoPosition = rimHitObjects.Count;
+                MonoIndex = rimHitObjects.Count;
                 rimHitObjects.Add(this);
                 monoDifficultyHitObjects = rimHitObjects;
             }
@@ -124,13 +111,11 @@
             // Need to be done after HitType is set.
             if (HitType == null) return;
 
-            NotePosition = noteObjects.Count;
+            NoteIndex = noteObjects.Count;
             noteObjects.Add(this);
 
-            // Need to be done after NotePosition is set.
+            // Need to be done after NoteIndex is set.
             Colour = TaikoDifficultyHitObjectColour.GetInstanceFor(this);
-=======
->>>>>>> 7ac8ba0a
         }
 
         /// <summary>
@@ -170,12 +155,12 @@
             return common_rhythms.OrderBy(x => Math.Abs(x.Ratio - ratio)).First();
         }
 
-        public TaikoDifficultyHitObject PreviousMono(int backwardsIndex) => monoDifficultyHitObjects.ElementAtOrDefault(MonoPosition - (backwardsIndex + 1));
+        public TaikoDifficultyHitObject PreviousMono(int backwardsIndex) => monoDifficultyHitObjects.ElementAtOrDefault(MonoIndex - (backwardsIndex + 1));
 
-        public TaikoDifficultyHitObject NextMono(int forwardsIndex) => monoDifficultyHitObjects.ElementAtOrDefault(MonoPosition + (forwardsIndex + 1));
+        public TaikoDifficultyHitObject NextMono(int forwardsIndex) => monoDifficultyHitObjects.ElementAtOrDefault(MonoIndex + (forwardsIndex + 1));
 
-        public TaikoDifficultyHitObject PreviousNote(int backwardsIndex) => noteObjects.ElementAtOrDefault(NotePosition - (backwardsIndex + 1));
+        public TaikoDifficultyHitObject PreviousNote(int backwardsIndex) => noteObjects.ElementAtOrDefault(NoteIndex - (backwardsIndex + 1));
 
-        public TaikoDifficultyHitObject NextNote(int forwardsIndex) => noteObjects.ElementAtOrDefault(NotePosition + (forwardsIndex + 1));
+        public TaikoDifficultyHitObject NextNote(int forwardsIndex) => noteObjects.ElementAtOrDefault(NoteIndex + (forwardsIndex + 1));
     }
 }