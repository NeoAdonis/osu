﻿// Copyright (c) ppy Pty Ltd <contact@ppy.sh>. Licensed under the MIT Licence.
// See the LICENCE file in the repository root for full licence text.

#nullable disable

using System;
using JetBrains.Annotations;
using osu.Framework.Bindables;
using osu.Framework.Graphics;
using osu.Framework.Input.Events;
using osu.Game.Rulesets.Objects;
using osu.Game.Rulesets.Objects.Drawables;
using osu.Game.Rulesets.Taiko.Skinning.Default;
using osu.Game.Skinning;

namespace osu.Game.Rulesets.Taiko.Objects.Drawables
{
    public class DrawableDrumRollTick : DrawableTaikoStrongableHitObject<DrumRollTick, DrumRollTick.StrongNestedHit>
    {
        public BindableBool IsFirstTick = new BindableBool();

        /// <summary>
        /// The hit type corresponding to the <see cref="TaikoAction"/> that the user pressed to hit this <see cref="DrawableDrumRollTick"/>.
        /// </summary>
        public HitType JudgementType;

        public DrawableDrumRollTick()
            : this(null)
        {
        }

        public DrawableDrumRollTick([CanBeNull] DrumRollTick tick)
            : base(tick)
        {
            FillMode = FillMode.Fit;
        }

<<<<<<< HEAD
        protected override SkinnableDrawable CreateMainPiece() => new SkinnableDrawable(new TaikoSkinComponent(TaikoSkinComponents.DrumRollTick), _ => new TickPiece());
=======
        protected override SkinnableDrawable CreateMainPiece() => new SkinnableDrawable(new TaikoSkinComponentLookup(TaikoSkinComponents.DrumRollTick), _ => new TickPiece());
>>>>>>> daae560f

        public override double MaximumJudgementOffset => HitObject.HitWindow;

        protected override void OnApply()
        {
            base.OnApply();

            IsFirstTick.Value = HitObject.FirstTick;
        }

        protected override void CheckForResult(bool userTriggered, double timeOffset)
        {
            if (!userTriggered)
            {
                if (timeOffset > HitObject.HitWindow)
                    ApplyResult(r => r.Type = r.Judgement.MinResult);
                return;
            }

            if (Math.Abs(timeOffset) > HitObject.HitWindow)
                return;

            ApplyResult(r => r.Type = r.Judgement.MaxResult);
        }

        public override void OnKilled()
        {
            base.OnKilled();

            if (Time.Current > HitObject.GetEndTime() && !Judged)
                ApplyResult(r => r.Type = r.Judgement.MinResult);
        }

        protected override void UpdateHitStateTransforms(ArmedState state)
        {
            switch (state)
            {
                case ArmedState.Hit:
                    this.ScaleTo(1.4f, 200, Easing.OutQuint);
                    this.FadeOut(200, Easing.OutQuint);
                    break;
            }
        }

        public override bool OnPressed(KeyBindingPressEvent<TaikoAction> e)
        {
            JudgementType = e.Action == TaikoAction.LeftRim || e.Action == TaikoAction.RightRim ? HitType.Rim : HitType.Centre;
            return UpdateResult(true);
        }

        protected override DrawableStrongNestedHit CreateStrongNestedHit(DrumRollTick.StrongNestedHit hitObject) => new StrongNestedHit(hitObject);

        public class StrongNestedHit : DrawableStrongNestedHit
        {
            public new DrawableDrumRollTick ParentHitObject => (DrawableDrumRollTick)base.ParentHitObject;

            public StrongNestedHit()
                : this(null)
            {
            }

            public StrongNestedHit([CanBeNull] DrumRollTick.StrongNestedHit nestedHit)
                : base(nestedHit)
            {
            }

            protected override void CheckForResult(bool userTriggered, double timeOffset)
            {
                if (!ParentHitObject.Judged)
                    return;

                ApplyResult(r => r.Type = ParentHitObject.IsHit ? r.Judgement.MaxResult : r.Judgement.MinResult);
            }

            public override void OnKilled()
            {
                base.OnKilled();

                if (Time.Current > ParentHitObject.HitObject.GetEndTime() && !Judged)
                    ApplyResult(r => r.Type = r.Judgement.MinResult);
            }

            public override bool OnPressed(KeyBindingPressEvent<TaikoAction> e) => false;
        }
    }
}<|MERGE_RESOLUTION|>--- conflicted
+++ resolved
@@ -35,11 +35,7 @@
             FillMode = FillMode.Fit;
         }
 
-<<<<<<< HEAD
-        protected override SkinnableDrawable CreateMainPiece() => new SkinnableDrawable(new TaikoSkinComponent(TaikoSkinComponents.DrumRollTick), _ => new TickPiece());
-=======
         protected override SkinnableDrawable CreateMainPiece() => new SkinnableDrawable(new TaikoSkinComponentLookup(TaikoSkinComponents.DrumRollTick), _ => new TickPiece());
->>>>>>> daae560f
 
         public override double MaximumJudgementOffset => HitObject.HitWindow;
 
