--- conflicted
+++ resolved
@@ -1,122 +1,117 @@
-﻿// Copyright (c) 2007-2017 ppy Pty Ltd <contact@ppy.sh>.
-// Licensed under the MIT Licence - https://raw.githubusercontent.com/ppy/osu/master/LICENCE
-
-using System.Collections.Generic;
-using osu.Game.Beatmaps;
-using OpenTK;
-using System.Collections.Generic;
-using System;
-using osu.Game.Beatmaps.Samples;
-
-namespace osu.Game.Modes.Osu.Objects
-{
-    public class Slider : OsuHitObject
-    {
-        public override double EndTime => StartTime + RepeatCount * Curve.Length / Velocity;
-
-        public override Vector2 EndPosition => RepeatCount % 2 == 0 ? Position : Curve.PositionAt(1);
-
-        private int stackHeight;
-        public override int StackHeight
-        {
-            get { return stackHeight; }
-            set
-            {
-                stackHeight = value;
-                Curve.Offset = StackOffset;
-            }
-        }
-
-        public List<Vector2> ControlPoints
-        {
-            get { return Curve.ControlPoints; }
-            set { Curve.ControlPoints = value; }
-        }
-
-        public double Length
-        {
-            get { return Curve.Length; }
-            set { Curve.Length = value; }
-        }
-
-        public CurveTypes CurveType
-        {
-            get { return Curve.CurveType; }
-            set { Curve.CurveType = value; }
-        }
-
-        public double Velocity;
-        public double TickDistance;
-
-        public override void SetDefaultsFromBeatmap(Beatmap beatmap)
-        {
-            base.SetDefaultsFromBeatmap(beatmap);
-
-            var baseDifficulty = beatmap.BeatmapInfo.BaseDifficulty;
-
-            var startBeatLength = beatmap.BeatLengthAt(StartTime);
-            var multipliedStartBeatLength = beatmap.BeatLengthAt(StartTime, true);
-
-            Velocity = 100 / multipliedStartBeatLength * baseDifficulty.SliderMultiplier;
-            TickDistance = (100 * baseDifficulty.SliderMultiplier) / baseDifficulty.SliderTickRate / (multipliedStartBeatLength / startBeatLength);
-        }
-
-        public int RepeatCount = 1;
-
-<<<<<<< HEAD
-        public SliderCurve Curve;
-
-        public IEnumerable<SliderTick> Ticks
-        {
-            get
-            {
-                var length = Curve.Length;
-                var tickDistance = Math.Min(TickDistance, length);
-                var repeatDuration = length / Velocity;
-
-                var minDistanceFromEnd = Velocity * 0.01;
-
-                for (var repeat = 0; repeat < RepeatCount; repeat++)
-                {
-                    var repeatStartTime = StartTime + repeat * repeatDuration;
-                    var reversed = repeat % 2 == 1;
-
-                    for (var d = tickDistance; d <= length; d += tickDistance)
-                    {
-                        if (d > length - minDistanceFromEnd)
-                            break;
-
-                        var distanceProgress = d / length;
-                        var timeProgress = reversed ? 1 - distanceProgress : distanceProgress;
-
-                        yield return new SliderTick
-                        {
-                            RepeatIndex = repeat,
-                            StartTime = repeatStartTime + timeProgress * repeatDuration,
-                            Position = Curve.PositionAt(distanceProgress) - StackedPosition,
-                            StackHeight = StackHeight,
-                            Scale = Scale,
-                            Colour = Colour,
-                            Sample = new HitSampleInfo
-                            {
-                                Type = SampleType.None,
-                                Set = SampleSet.Soft,
-                            },
-                        };
-                    }
-                }
-            }
-        }
-=======
-        internal readonly SliderCurve Curve = new SliderCurve();
->>>>>>> 7fc03583
-    }
-
-    public enum CurveTypes
-    {
-        Catmull,
-        Bezier,
-        Linear,
-        PerfectCurve
-    }
-}
+﻿// Copyright (c) 2007-2017 ppy Pty Ltd <contact@ppy.sh>.
+// Licensed under the MIT Licence - https://raw.githubusercontent.com/ppy/osu/master/LICENCE
+
+using OpenTK;
+using osu.Game.Beatmaps;
+using osu.Game.Beatmaps.Samples;
+using System;
+using System.Collections.Generic;
+
+namespace osu.Game.Modes.Osu.Objects
+{
+    public class Slider : OsuHitObject
+    {
+        public override double EndTime => StartTime + RepeatCount * Curve.Length / Velocity;
+
+        public override Vector2 EndPosition => RepeatCount % 2 == 0 ? Position : Curve.PositionAt(1);
+
+        private int stackHeight;
+        public override int StackHeight
+        {
+            get { return stackHeight; }
+            set
+            {
+                stackHeight = value;
+                Curve.Offset = StackOffset;
+            }
+        }
+
+        public List<Vector2> ControlPoints
+        {
+            get { return Curve.ControlPoints; }
+            set { Curve.ControlPoints = value; }
+        }
+
+        public double Length
+        {
+            get { return Curve.Length; }
+            set { Curve.Length = value; }
+        }
+
+        public CurveTypes CurveType
+        {
+            get { return Curve.CurveType; }
+            set { Curve.CurveType = value; }
+        }
+
+        public double Velocity;
+        public double TickDistance;
+
+        public override void SetDefaultsFromBeatmap(Beatmap beatmap)
+        {
+            base.SetDefaultsFromBeatmap(beatmap);
+
+            var baseDifficulty = beatmap.BeatmapInfo.BaseDifficulty;
+
+            var startBeatLength = beatmap.BeatLengthAt(StartTime);
+            var multipliedStartBeatLength = beatmap.BeatLengthAt(StartTime, true);
+
+            Velocity = 100 / multipliedStartBeatLength * baseDifficulty.SliderMultiplier;
+            TickDistance = (100 * baseDifficulty.SliderMultiplier) / baseDifficulty.SliderTickRate / (multipliedStartBeatLength / startBeatLength);
+        }
+
+        public int RepeatCount = 1;
+
+        internal readonly SliderCurve Curve = new SliderCurve();
+
+        public IEnumerable<SliderTick> Ticks
+        {
+            get
+            {
+                var length = Curve.Length;
+                var tickDistance = Math.Min(TickDistance, length);
+                var repeatDuration = length / Velocity;
+
+                var minDistanceFromEnd = Velocity * 0.01;
+
+                for (var repeat = 0; repeat < RepeatCount; repeat++)
+                {
+                    var repeatStartTime = StartTime + repeat * repeatDuration;
+                    var reversed = repeat % 2 == 1;
+
+                    for (var d = tickDistance; d <= length; d += tickDistance)
+                    {
+                        if (d > length - minDistanceFromEnd)
+                            break;
+
+                        var distanceProgress = d / length;
+                        var timeProgress = reversed ? 1 - distanceProgress : distanceProgress;
+
+                        yield return new SliderTick
+                        {
+                            RepeatIndex = repeat,
+                            StartTime = repeatStartTime + timeProgress * repeatDuration,
+                            Position = Curve.PositionAt(distanceProgress) - StackedPosition,
+                            StackHeight = StackHeight,
+                            Scale = Scale,
+                            Colour = Colour,
+                            Sample = new HitSampleInfo
+                            {
+                                Type = SampleType.None,
+                                Set = SampleSet.Soft,
+                            },
+                        };
+                    }
+                }
+            }
+        }
+    }
+
+    public enum CurveTypes
+    {
+        Catmull,
+        Bezier,
+        Linear,
+        PerfectCurve
+    }
+}