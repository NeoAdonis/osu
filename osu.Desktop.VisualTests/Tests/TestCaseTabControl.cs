﻿// Copyright (c) 2007-2017 ppy Pty Ltd <contact@ppy.sh>.
// Licensed under the MIT Licence - https://raw.githubusercontent.com/ppy/osu/master/LICENCE

using OpenTK;
using osu.Framework.Graphics.Primitives;
using osu.Framework.Screens.Testing;
using osu.Game.Graphics.Sprites;
using osu.Game.Graphics.UserInterface;
using osu.Game.Screens.Select.Filter;

namespace osu.Desktop.VisualTests.Tests
{
    public class TestCaseTabControl : TestCase
    {
        public override string Description => @"Filter for song select";

        public override void Reset()
        {
            base.Reset();

            OsuSpriteText text;
            OsuTabControl<GroupMode> filter;
            Add(filter = new OsuTabControl<GroupMode>
            {
                Width = 229,
                AutoSort = true
            });
            Add(text = new OsuSpriteText
            {
<<<<<<< HEAD
                Direction = FillDirection.Horizontal,
                RelativeSizeAxes = Axes.Both,
                Children = new Drawable[]
                {
                    filter = new OsuTabControl<GroupMode>
                    {
                        Width = 229,
                        AutoSort = true
                    },
                    text = new OsuSpriteText
                    {
                        Text = "None",
                        Margin = new MarginPadding(4)
                    }
                }
=======
                Text = "None",
                Margin = new MarginPadding(4),
                Position = new Vector2(275, 5)
>>>>>>> 58fc0a26
            });

            filter.PinTab(GroupMode.All);
            filter.PinTab(GroupMode.RecentlyPlayed);

            filter.ValueChanged += (sender, mode) =>
            {
                text.Text = "Currently Selected: " + mode.ToString();
            };
        }
    }
}
<|MERGE_RESOLUTION|>--- conflicted
+++ resolved
@@ -1,62 +1,44 @@
-﻿// Copyright (c) 2007-2017 ppy Pty Ltd <contact@ppy.sh>.
-// Licensed under the MIT Licence - https://raw.githubusercontent.com/ppy/osu/master/LICENCE
-
-using OpenTK;
-using osu.Framework.Graphics.Primitives;
-using osu.Framework.Screens.Testing;
-using osu.Game.Graphics.Sprites;
-using osu.Game.Graphics.UserInterface;
-using osu.Game.Screens.Select.Filter;
-
-namespace osu.Desktop.VisualTests.Tests
-{
-    public class TestCaseTabControl : TestCase
-    {
-        public override string Description => @"Filter for song select";
-
-        public override void Reset()
-        {
-            base.Reset();
-
-            OsuSpriteText text;
-            OsuTabControl<GroupMode> filter;
-            Add(filter = new OsuTabControl<GroupMode>
-            {
-                Width = 229,
-                AutoSort = true
-            });
-            Add(text = new OsuSpriteText
-            {
-<<<<<<< HEAD
-                Direction = FillDirection.Horizontal,
-                RelativeSizeAxes = Axes.Both,
-                Children = new Drawable[]
-                {
-                    filter = new OsuTabControl<GroupMode>
-                    {
-                        Width = 229,
-                        AutoSort = true
-                    },
-                    text = new OsuSpriteText
-                    {
-                        Text = "None",
-                        Margin = new MarginPadding(4)
-                    }
-                }
-=======
-                Text = "None",
-                Margin = new MarginPadding(4),
-                Position = new Vector2(275, 5)
->>>>>>> 58fc0a26
-            });
-
-            filter.PinTab(GroupMode.All);
-            filter.PinTab(GroupMode.RecentlyPlayed);
-
-            filter.ValueChanged += (sender, mode) =>
-            {
-                text.Text = "Currently Selected: " + mode.ToString();
-            };
-        }
-    }
-}
+﻿// Copyright (c) 2007-2017 ppy Pty Ltd <contact@ppy.sh>.
+// Licensed under the MIT Licence - https://raw.githubusercontent.com/ppy/osu/master/LICENCE
+
+using OpenTK;
+using osu.Framework.Graphics.Primitives;
+using osu.Framework.Screens.Testing;
+using osu.Game.Graphics.Sprites;
+using osu.Game.Graphics.UserInterface;
+using osu.Game.Screens.Select.Filter;
+
+namespace osu.Desktop.VisualTests.Tests
+{
+    public class TestCaseTabControl : TestCase
+    {
+        public override string Description => @"Filter for song select";
+
+        public override void Reset()
+        {
+            base.Reset();
+
+            OsuSpriteText text;
+            OsuTabControl<GroupMode> filter;
+            Add(filter = new OsuTabControl<GroupMode>
+            {
+                Width = 229,
+                AutoSort = true
+            });
+            Add(text = new OsuSpriteText
+            {
+                Text = "None",
+                Margin = new MarginPadding(4),
+                Position = new Vector2(275, 5)
+            });
+
+            filter.PinTab(GroupMode.All);
+            filter.PinTab(GroupMode.RecentlyPlayed);
+
+            filter.ValueChanged += (sender, mode) =>
+            {
+                text.Text = "Currently Selected: " + mode.ToString();
+            };
+        }
+    }
+}