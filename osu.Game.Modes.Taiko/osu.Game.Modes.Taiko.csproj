--- conflicted
+++ resolved
@@ -1,110 +1,106 @@
-﻿<?xml version="1.0" encoding="utf-8"?>
-<Project ToolsVersion="14.0" DefaultTargets="Build" xmlns="http://schemas.microsoft.com/developer/msbuild/2003">
-  <Import Project="$(MSBuildExtensionsPath)\$(MSBuildToolsVersion)\Microsoft.Common.props" Condition="Exists('$(MSBuildExtensionsPath)\$(MSBuildToolsVersion)\Microsoft.Common.props')" />
-  <PropertyGroup>
-    <Configuration Condition=" '$(Configuration)' == '' ">Debug</Configuration>
-    <Platform Condition=" '$(Platform)' == '' ">AnyCPU</Platform>
-    <ProjectGuid>{F167E17A-7DE6-4AF5-B920-A5112296C695}</ProjectGuid>
-    <OutputType>Library</OutputType>
-    <AppDesignerFolder>Properties</AppDesignerFolder>
-    <RootNamespace>osu.Game.Modes.Taiko</RootNamespace>
-    <AssemblyName>osu.Game.Modes.Taiko</AssemblyName>
-    <TargetFrameworkVersion>v4.5</TargetFrameworkVersion>
-    <FileAlignment>512</FileAlignment>
-  </PropertyGroup>
-  <PropertyGroup Condition=" '$(Configuration)|$(Platform)' == 'Debug|AnyCPU' ">
-    <DebugSymbols>true</DebugSymbols>
-    <DebugType>full</DebugType>
-    <Optimize>false</Optimize>
-    <OutputPath>bin\Debug\</OutputPath>
-    <DefineConstants>DEBUG;TRACE</DefineConstants>
-    <ErrorReport>prompt</ErrorReport>
-    <WarningLevel>4</WarningLevel>
-    <TreatWarningsAsErrors>false</TreatWarningsAsErrors>
-  </PropertyGroup>
-  <PropertyGroup Condition=" '$(Configuration)|$(Platform)' == 'Release|AnyCPU' ">
-    <DebugType>pdbonly</DebugType>
-    <Optimize>true</Optimize>
-    <OutputPath>bin\Release\</OutputPath>
-    <DefineConstants>TRACE</DefineConstants>
-    <ErrorReport>prompt</ErrorReport>
-    <WarningLevel>4</WarningLevel>
-    <TreatWarningsAsErrors>false</TreatWarningsAsErrors>
-  </PropertyGroup>
-  <ItemGroup>
-    <Reference Include="OpenTK, Version=2.0.0.0, Culture=neutral, PublicKeyToken=bad199fe84eb3df4, processorArchitecture=MSIL">
-      <HintPath>$(SolutionDir)\packages\ppy.OpenTK.2.0.50727.1340\lib\net45\OpenTK.dll</HintPath>
-      <Private>True</Private>
-    </Reference>
-    <Reference Include="System" />
-    <Reference Include="System.Core" />
-    <Reference Include="System.Drawing" />
-    <Reference Include="System.Xml.Linq" />
-    <Reference Include="System.Data.DataSetExtensions" />
-    <Reference Include="Microsoft.CSharp" />
-    <Reference Include="System.Data" />
-    <Reference Include="System.Net.Http" />
-    <Reference Include="System.Xml" />
-  </ItemGroup>
-  <ItemGroup>
-    <Compile Include="Beatmaps\TaikoBeatmapConverter.cs" />
-    <Compile Include="Beatmaps\TaikoBeatmapProcessor.cs" />
-<<<<<<< HEAD
-    <Compile Include="Judgements\TaikoJudgementInfo.cs" />
-    <Compile Include="Objects\Drawable\Pieces\BashCirclePiece.cs" />
-    <Compile Include="Objects\Drawable\Pieces\CentreHitCirclePiece.cs" />
-    <Compile Include="Objects\Drawable\Pieces\CirclePiece.cs" />
-    <Compile Include="Objects\Drawable\Pieces\DrumRollCirclePiece.cs" />
-    <Compile Include="Objects\Drawable\Pieces\FinisherPiece.cs" />
-    <Compile Include="Objects\Drawable\Pieces\RimHitCirclePiece.cs" />
-    <Compile Include="Objects\Drawable\Pieces\ScrollingCirclePiece.cs" />
-=======
-    <Compile Include="Judgements\TaikoDrumRollTickJudgement.cs" />
-    <Compile Include="Judgements\TaikoJudgement.cs" />
->>>>>>> 6c3061e2
-    <Compile Include="Judgements\TaikoHitResult.cs" />
-    <Compile Include="Objects\Drawable\DrawableTaikoHitObject.cs" />
-    <Compile Include="Objects\Bash.cs" />
-    <Compile Include="Objects\DrumRoll.cs" />
-    <Compile Include="Objects\DrumRollTick.cs" />
-    <Compile Include="Objects\Hit.cs" />
-    <Compile Include="TaikoDifficultyCalculator.cs" />
-    <Compile Include="Objects\TaikoHitObject.cs" />
-    <Compile Include="Properties\AssemblyInfo.cs" />
-    <Compile Include="Scoring\TaikoScoreProcessor.cs" />
-    <Compile Include="UI\HitTarget.cs" />
-    <Compile Include="UI\InputDrum.cs" />
-    <Compile Include="UI\DrawableTaikoJudgement.cs" />
-    <Compile Include="UI\HitExplosion.cs" />
-    <Compile Include="UI\TaikoHitRenderer.cs" />
-    <Compile Include="UI\TaikoPlayfield.cs" />
-    <Compile Include="TaikoRuleset.cs" />
-    <Compile Include="Mods\TaikoMod.cs" />
-  </ItemGroup>
-  <ItemGroup>
-    <None Include="..\osu.licenseheader">
-      <Link>osu.licenseheader</Link>
-    </None>
-    <None Include="OpenTK.dll.config" />
-    <None Include="packages.config" />
-  </ItemGroup>
-  <ItemGroup>
-    <ProjectReference Include="..\osu-framework\osu.Framework\osu.Framework.csproj">
-      <Project>{C76BF5B3-985E-4D39-95FE-97C9C879B83A}</Project>
-      <Name>osu.Framework</Name>
-    </ProjectReference>
-    <ProjectReference Include="..\osu.Game\osu.Game.csproj">
-      <Project>{0D3FBF8A-7464-4CF7-8C90-3E7886DF2D4D}</Project>
-      <Name>osu.Game</Name>
-    </ProjectReference>
-  </ItemGroup>
-  <ItemGroup />
-  <Import Project="$(MSBuildToolsPath)\Microsoft.CSharp.targets" />
-  <!-- To modify your build process, add your task inside one of the targets below and uncomment it. 
-       Other similar extension points exist, see Microsoft.Common.targets.
-  <Target Name="BeforeBuild">
-  </Target>
-  <Target Name="AfterBuild">
-  </Target>
-  -->
+﻿<?xml version="1.0" encoding="utf-8"?>
+<Project ToolsVersion="14.0" DefaultTargets="Build" xmlns="http://schemas.microsoft.com/developer/msbuild/2003">
+  <Import Project="$(MSBuildExtensionsPath)\$(MSBuildToolsVersion)\Microsoft.Common.props" Condition="Exists('$(MSBuildExtensionsPath)\$(MSBuildToolsVersion)\Microsoft.Common.props')" />
+  <PropertyGroup>
+    <Configuration Condition=" '$(Configuration)' == '' ">Debug</Configuration>
+    <Platform Condition=" '$(Platform)' == '' ">AnyCPU</Platform>
+    <ProjectGuid>{F167E17A-7DE6-4AF5-B920-A5112296C695}</ProjectGuid>
+    <OutputType>Library</OutputType>
+    <AppDesignerFolder>Properties</AppDesignerFolder>
+    <RootNamespace>osu.Game.Modes.Taiko</RootNamespace>
+    <AssemblyName>osu.Game.Modes.Taiko</AssemblyName>
+    <TargetFrameworkVersion>v4.5</TargetFrameworkVersion>
+    <FileAlignment>512</FileAlignment>
+  </PropertyGroup>
+  <PropertyGroup Condition=" '$(Configuration)|$(Platform)' == 'Debug|AnyCPU' ">
+    <DebugSymbols>true</DebugSymbols>
+    <DebugType>full</DebugType>
+    <Optimize>false</Optimize>
+    <OutputPath>bin\Debug\</OutputPath>
+    <DefineConstants>DEBUG;TRACE</DefineConstants>
+    <ErrorReport>prompt</ErrorReport>
+    <WarningLevel>4</WarningLevel>
+    <TreatWarningsAsErrors>false</TreatWarningsAsErrors>
+  </PropertyGroup>
+  <PropertyGroup Condition=" '$(Configuration)|$(Platform)' == 'Release|AnyCPU' ">
+    <DebugType>pdbonly</DebugType>
+    <Optimize>true</Optimize>
+    <OutputPath>bin\Release\</OutputPath>
+    <DefineConstants>TRACE</DefineConstants>
+    <ErrorReport>prompt</ErrorReport>
+    <WarningLevel>4</WarningLevel>
+    <TreatWarningsAsErrors>false</TreatWarningsAsErrors>
+  </PropertyGroup>
+  <ItemGroup>
+    <Reference Include="OpenTK, Version=2.0.0.0, Culture=neutral, PublicKeyToken=bad199fe84eb3df4, processorArchitecture=MSIL">
+      <HintPath>$(SolutionDir)\packages\ppy.OpenTK.2.0.50727.1340\lib\net45\OpenTK.dll</HintPath>
+      <Private>True</Private>
+    </Reference>
+    <Reference Include="System" />
+    <Reference Include="System.Core" />
+    <Reference Include="System.Drawing" />
+    <Reference Include="System.Xml.Linq" />
+    <Reference Include="System.Data.DataSetExtensions" />
+    <Reference Include="Microsoft.CSharp" />
+    <Reference Include="System.Data" />
+    <Reference Include="System.Net.Http" />
+    <Reference Include="System.Xml" />
+  </ItemGroup>
+  <ItemGroup>
+    <Compile Include="Beatmaps\TaikoBeatmapConverter.cs" />
+    <Compile Include="Beatmaps\TaikoBeatmapProcessor.cs" />
+    <Compile Include="Objects\Drawable\Pieces\BashCirclePiece.cs" />
+    <Compile Include="Objects\Drawable\Pieces\CentreHitCirclePiece.cs" />
+    <Compile Include="Objects\Drawable\Pieces\CirclePiece.cs" />
+    <Compile Include="Objects\Drawable\Pieces\DrumRollCirclePiece.cs" />
+    <Compile Include="Objects\Drawable\Pieces\FinisherPiece.cs" />
+    <Compile Include="Objects\Drawable\Pieces\RimHitCirclePiece.cs" />
+    <Compile Include="Objects\Drawable\Pieces\ScrollingCirclePiece.cs" />
+    <Compile Include="Judgements\TaikoDrumRollTickJudgement.cs" />
+    <Compile Include="Judgements\TaikoJudgement.cs" />
+    <Compile Include="Judgements\TaikoHitResult.cs" />
+    <Compile Include="Objects\Drawable\DrawableTaikoHitObject.cs" />
+    <Compile Include="Objects\Bash.cs" />
+    <Compile Include="Objects\DrumRoll.cs" />
+    <Compile Include="Objects\DrumRollTick.cs" />
+    <Compile Include="Objects\Hit.cs" />
+    <Compile Include="TaikoDifficultyCalculator.cs" />
+    <Compile Include="Objects\TaikoHitObject.cs" />
+    <Compile Include="Properties\AssemblyInfo.cs" />
+    <Compile Include="Scoring\TaikoScoreProcessor.cs" />
+    <Compile Include="UI\HitTarget.cs" />
+    <Compile Include="UI\InputDrum.cs" />
+    <Compile Include="UI\DrawableTaikoJudgement.cs" />
+    <Compile Include="UI\HitExplosion.cs" />
+    <Compile Include="UI\TaikoHitRenderer.cs" />
+    <Compile Include="UI\TaikoPlayfield.cs" />
+    <Compile Include="TaikoRuleset.cs" />
+    <Compile Include="Mods\TaikoMod.cs" />
+  </ItemGroup>
+  <ItemGroup>
+    <None Include="..\osu.licenseheader">
+      <Link>osu.licenseheader</Link>
+    </None>
+    <None Include="OpenTK.dll.config" />
+    <None Include="packages.config" />
+  </ItemGroup>
+  <ItemGroup>
+    <ProjectReference Include="..\osu-framework\osu.Framework\osu.Framework.csproj">
+      <Project>{C76BF5B3-985E-4D39-95FE-97C9C879B83A}</Project>
+      <Name>osu.Framework</Name>
+    </ProjectReference>
+    <ProjectReference Include="..\osu.Game\osu.Game.csproj">
+      <Project>{0D3FBF8A-7464-4CF7-8C90-3E7886DF2D4D}</Project>
+      <Name>osu.Game</Name>
+    </ProjectReference>
+  </ItemGroup>
+  <ItemGroup />
+  <Import Project="$(MSBuildToolsPath)\Microsoft.CSharp.targets" />
+  <!-- To modify your build process, add your task inside one of the targets below and uncomment it. 
+       Other similar extension points exist, see Microsoft.Common.targets.
+  <Target Name="BeforeBuild">
+  </Target>
+  <Target Name="AfterBuild">
+  </Target>
+  -->
 </Project>