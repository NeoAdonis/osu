<Project>
  <PropertyGroup>
    <LangVersion>8.0</LangVersion>
    <OutputPath>bin\$(Configuration)</OutputPath>
    <WarningLevel>4</WarningLevel>
    <SchemaVersion>2.0</SchemaVersion>
    <BundleAssemblies>false</BundleAssemblies>
    <AotAssemblies>false</AotAssemblies>
    <OutputType>Library</OutputType>
    <FileAlignment>512</FileAlignment>
    <GenerateSerializationAssemblies>Off</GenerateSerializationAssemblies>
    <AndroidApplication>True</AndroidApplication>
    <AndroidHttpClientHandlerType>Xamarin.Android.Net.AndroidClientHandler</AndroidHttpClientHandlerType>
    <TargetFrameworkVersion>v10.0</TargetFrameworkVersion>
    <AndroidUseLatestPlatformSdk>false</AndroidUseLatestPlatformSdk>
    <AllowUnsafeBlocks>true</AllowUnsafeBlocks>
    <AndroidSupportedAbis>armeabi-v7a;x86;arm64-v8a</AndroidSupportedAbis>
    <AndroidEnableSGenConcurrent>true</AndroidEnableSGenConcurrent>
    <MandroidI18n>cjk,mideast,other,rare,west</MandroidI18n>
    <AndroidLinkMode>SdkOnly</AndroidLinkMode>
    <ErrorReport>prompt</ErrorReport>
  </PropertyGroup>
  <PropertyGroup Condition="'$(Configuration)' == 'Debug'">
    <DebugSymbols>True</DebugSymbols>
    <DebugType>portable</DebugType>
    <Optimize>False</Optimize>
    <DefineConstants>DEBUG;TRACE</DefineConstants>
    <AndroidManagedSymbols>false</AndroidManagedSymbols>
    <AndroidUseSharedRuntime>true</AndroidUseSharedRuntime>
    <EmbedAssembliesIntoApk>false</EmbedAssembliesIntoApk>
  </PropertyGroup>
  <PropertyGroup Condition="'$(Configuration)' == 'Release'">
    <DebugSymbols>false</DebugSymbols>
    <DebugType>None</DebugType>
    <Optimize>True</Optimize>
    <AndroidManagedSymbols>false</AndroidManagedSymbols>
    <AndroidUseSharedRuntime>False</AndroidUseSharedRuntime>
    <EmbedAssembliesIntoApk>true</EmbedAssembliesIntoApk>
  </PropertyGroup>
  <ItemGroup>
    <None Include="$(MSBuildThisFileDirectory)\osu.licenseheader">
      <Link>osu.licenseheader</Link>
    </None>
  </ItemGroup>
  <ItemGroup>
    <Reference Include="System" />
    <Reference Include="System.Net.Http" />
    <Reference Include="System.Xml" />
    <Reference Include="System.Core" />
    <Reference Include="Mono.Android" />
    <Reference Include="Java.Interop" />
  </ItemGroup>
  <ItemGroup>
<<<<<<< HEAD
    <PackageReference Include="ppy.osu.Game.Resources" Version="2021.604.0" />
    <PackageReference Include="ppy.osu.Framework.Android" Version="2021.607.0" />
=======
    <PackageReference Include="ppy.osu.Game.Resources" Version="2021.525.0" />
    <PackageReference Include="ppy.osu.Framework.Android" Version="2021.608.0" />
>>>>>>> 50eb58ec
  </ItemGroup>
</Project><|MERGE_RESOLUTION|>--- conflicted
+++ resolved
@@ -51,12 +51,7 @@
     <Reference Include="Java.Interop" />
   </ItemGroup>
   <ItemGroup>
-<<<<<<< HEAD
     <PackageReference Include="ppy.osu.Game.Resources" Version="2021.604.0" />
-    <PackageReference Include="ppy.osu.Framework.Android" Version="2021.607.0" />
-=======
-    <PackageReference Include="ppy.osu.Game.Resources" Version="2021.525.0" />
     <PackageReference Include="ppy.osu.Framework.Android" Version="2021.608.0" />
->>>>>>> 50eb58ec
   </ItemGroup>
 </Project>