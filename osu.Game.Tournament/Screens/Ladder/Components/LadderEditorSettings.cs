--- conflicted
+++ resolved
@@ -125,26 +125,5 @@
                 });
             }
         }
-<<<<<<< HEAD
-
-        private class LadderSettingsDropdown<T> : SettingsDropdown<T>
-        {
-            protected override OsuDropdown<T> CreateDropdown() => new DropdownControl();
-
-            private new class DropdownControl : SettingsDropdown<T>.DropdownControl
-            {
-                protected override DropdownMenu CreateMenu() => new Menu();
-
-                private new class Menu : OsuDropdownMenu
-                {
-                    public Menu()
-                    {
-                        MaxHeight = 200;
-                    }
-                }
-            }
-        }
-=======
->>>>>>> 0f7316d4
     }
 }